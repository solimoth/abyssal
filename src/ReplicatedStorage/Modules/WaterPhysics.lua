local CollectionService = game:GetService("CollectionService")
local Workspace = game:GetService("Workspace")
local ReplicatedStorage = game:GetService("ReplicatedStorage")

local WaterPhysics = {}

local WaveRegistry = require(ReplicatedStorage.Modules.WaveRegistry)
local WaveConfig = require(ReplicatedStorage.Modules.WaveConfig)

-- The legacy system expected a fixed water level for the map. We keep a default so
-- downstream systems that rely on a reference plane continue to function even when
-- a water surface cannot be located with raycasts (for example while inside sealed
-- interiors). The value can be configured through TerrainWaterSystem if required.
local DEFAULT_WATER_LEVEL = WaveConfig.SeaLevel or 908.935

-- When sampling for the water surface we cast a ray both above and below the target
-- position to ensure we find the closest body of water without having to know the
-- exact top height ahead of time.
local WATER_SURFACE_SEARCH_DISTANCE = 512
local WATER_VOLUME_CACHE_DURATION = 1
local WATER_HORIZONTAL_TOLERANCE = 0.5
local WATER_VOLUME_TAGS = { "WaterVolume", "WaterRegion" }
local BOAT_LEAN_RESPONSIVENESS = 4
local BOAT_LEAN_RESPONSIVENESS_MIN_SCALE = 0.35
local BOAT_LEAN_RESPONSIVENESS_MAX_SCALE = 1
local BOAT_MAX_ROLL = math.rad(22)
local BOAT_MAX_PITCH = math.rad(15)
local BOAT_ROLL_GAIN = 1
local BOAT_PITCH_GAIN = 0.9
local BOAT_LEAN_SLOPE_FOR_FULL_STRENGTH = math.rad(18)
local BOAT_MIN_LEAN_THRESHOLD = 0.05
local BOAT_INTENSITY_POWER = 2
local BOAT_SLOPE_DEADZONE = math.rad(1.5)
local BOAT_LEAN_CALM_INTENSITY_THRESHOLD = 0.9
local BOAT_LEAN_CALM_INTENSITY_EXPONENT = 2.5
local BOAT_LEAN_CALM_RESIDUAL_SCALE = 0.035
local BOAT_LEAN_CALM_BASELINE_SCALE = 0.1
local WATER_LEVEL_ALIGNMENT_SPEED = 40

local waterRaycastParams = RaycastParams.new()
waterRaycastParams.FilterType = Enum.RaycastFilterType.Exclude
waterRaycastParams.FilterDescendantsInstances = {}
waterRaycastParams.IgnoreWater = false

local cachedWaterParts: { BasePart } = {}
local cachedWaterUpdateTime = 0

local function applyAngularDeadzone(angle: number): number
    local absAngle = math.abs(angle)
    if absAngle <= BOAT_SLOPE_DEADZONE then
        return 0
    end

    local sign = angle >= 0 and 1 or -1
    return (absAngle - BOAT_SLOPE_DEADZONE) * sign
end

local function refreshWaterParts()
    local now = os.clock()
    if now - cachedWaterUpdateTime <= WATER_VOLUME_CACHE_DURATION then
        return
    end

    table.clear(cachedWaterParts)
    local seenParts: {[BasePart]: boolean} = {}

    local function addWaterPartsFromFolder(folder: Instance?)
        if not folder then
            return
        end

        if folder:IsA("BasePart") and not seenParts[folder] then
            seenParts[folder] = true
            cachedWaterParts[#cachedWaterParts + 1] = folder
        end

        for _, descendant in ipairs(folder:GetDescendants()) do
            if descendant:IsA("BasePart") and not seenParts[descendant] then
                seenParts[descendant] = true
                cachedWaterParts[#cachedWaterParts + 1] = descendant
            end
        end
    end

    local seenFolders: {[Instance]: boolean} = {}

    local function tryAddFolder(parent: Instance?, name: string)
        if not parent then
            return
        end

        local folder = parent:FindFirstChild(name)
        if folder and not seenFolders[folder] then
            seenFolders[folder] = true
            addWaterPartsFromFolder(folder)
        end
    end

    tryAddFolder(Workspace, "Water")
    tryAddFolder(Workspace, "WaterParts")
    tryAddFolder(Workspace, "WaterVolumes")

    local mechanics = Workspace:FindFirstChild("Mechanics")
    tryAddFolder(mechanics, "Water")
    tryAddFolder(mechanics, "WaterParts")
    tryAddFolder(mechanics, "WaterVolumes")

    local gameplay = Workspace:FindFirstChild("Gameplay")
    if gameplay then
        tryAddFolder(gameplay, "Water")
        tryAddFolder(gameplay, "WaterParts")
        tryAddFolder(gameplay, "WaterVolumes")

        local gameplayMechanics = gameplay:FindFirstChild("Mechanics")
        tryAddFolder(gameplayMechanics, "Water")
        tryAddFolder(gameplayMechanics, "WaterParts")
        tryAddFolder(gameplayMechanics, "WaterVolumes")
    end

    local misc = Workspace:FindFirstChild("Misc")
    tryAddFolder(misc, "Water")
    tryAddFolder(misc, "WaterParts")
    tryAddFolder(misc, "WaterVolumes")

    for _, tag in ipairs(WATER_VOLUME_TAGS) do
        for _, instance in ipairs(CollectionService:GetTagged(tag)) do
            addWaterPartsFromFolder(instance)
        end
    end

    cachedWaterUpdateTime = now
end

local function findWaterSurfaceFromParts(position: Vector3): number?
    refreshWaterParts()

    local closestSurface: number? = nil
    local closestDistance = math.huge

    for _, part in ipairs(cachedWaterParts) do
        if not part:IsDescendantOf(Workspace) then
            continue
        end

        local halfSize = part.Size * 0.5
        local localPosition = part.CFrame:PointToObjectSpace(position)
        if math.abs(localPosition.X) > (halfSize.X + WATER_HORIZONTAL_TOLERANCE) then
            continue
        end
        if math.abs(localPosition.Z) > (halfSize.Z + WATER_HORIZONTAL_TOLERANCE) then
            continue
        end

        local topWorld = (part.CFrame * CFrame.new(0, halfSize.Y, 0)).Position
        local bottomWorld = (part.CFrame * CFrame.new(0, -halfSize.Y, 0)).Position
        local topY = math.max(topWorld.Y, bottomWorld.Y)

        local distance = math.abs(position.Y - topY)
        if distance < closestDistance then
            closestSurface = topY
            closestDistance = distance
        end
    end

    return closestSurface
end

local function sampleDynamicSurface(position: Vector3): number?
    local height = WaveRegistry.Sample(position)
    if height then
        return height
    end
    return nil
end

local function findWaterSurface(position: Vector3): number?
    local dynamicHeight = sampleDynamicSurface(position)
    if dynamicHeight then
        return dynamicHeight
    end

    local origin = position + Vector3.new(0, WATER_SURFACE_SEARCH_DISTANCE, 0)
    local direction = Vector3.new(0, -WATER_SURFACE_SEARCH_DISTANCE * 2, 0)
    local result = Workspace:Raycast(origin, direction, waterRaycastParams)

    if result and result.Material == Enum.Material.Water then
        return result.Position.Y
    end

    return findWaterSurfaceFromParts(position)
end

function WaterPhysics.GetWaterLevel(position: Vector3?)
        if position then
                local surfaceY = WaterPhysics.TryGetWaterSurface(position)
                if surfaceY then
                        return surfaceY
                end
        end

        return DEFAULT_WATER_LEVEL
end

function WaterPhysics.TryGetWaterSurface(position: Vector3)
    return findWaterSurface(position)
end

function WaterPhysics.IsUnderwater(position: Vector3)
        local surfaceY = WaterPhysics.TryGetWaterSurface(position)
        return surfaceY ~= nil and position.Y < surfaceY
end

function WaterPhysics.GetDepth(position: Vector3)
        local surfaceY = WaterPhysics.TryGetWaterSurface(position)
        if not surfaceY then
                return 0
        end

        return math.max(0, surfaceY - position.Y)
end

function WaterPhysics.GetPressure(position: Vector3)
        return WaterPhysics.GetDepth(position) / 100
end

function WaterPhysics.GetWaterDrag(velocity: Vector3, isSubmerged: boolean)
        if not isSubmerged then
                return velocity
        end

        local dragCoefficient = 0.95
        return velocity * dragCoefficient
end

function WaterPhysics.GetVisibilityAtDepth(position: Vector3)
        local depth = WaterPhysics.GetDepth(position)

        if depth <= 0 then
                return 1
        elseif depth < 50 then
                return 1 - (depth / 100)
        elseif depth < 200 then
                return 0.5 - ((depth - 50) / 300)
        else
                return 0.1
        end
end

local function calculateDisplacementRatio(part: BasePart, surfaceY: number)
        local halfHeight = part.Size.Y * 0.5
        local bottomY = part.Position.Y - halfHeight
        local displacedHeight = surfaceY - bottomY
        local range = part.Size.Y + 0.5

        return math.clamp(displacedHeight / range, 0, 1)
end

function WaterPhysics.ComputeBuoyancyForce(part: BasePart, surfaceY: number)
        local displacementRatio = calculateDisplacementRatio(part, surfaceY)
        if displacementRatio <= 0 then
                return Vector3.zero, displacementRatio
        end

        local mass = part:GetMass()
        local gravity = Workspace.Gravity
        local upwardForce = mass * gravity * displacementRatio

        return Vector3.new(0, upwardForce, 0), displacementRatio
end

function WaterPhysics.ApplyFloatingPhysics(
        currentCFrame: CFrame,
        boatType: string,
        deltaTime: number,
        targetOffsetOverride: any
)
        local position = currentCFrame.Position
        local surfaceSample = WaveRegistry.SampleSurface(position)
        local surfaceY
        local surfaceNormal = Vector3.yAxis
        local leanStrength = 0
        local intensity = 0
        local intensityScale = 0
        local leanIntensityScale = 0
        local targetPitch = 0
        local targetRoll = 0

        if surfaceSample then
                surfaceY = surfaceSample.Height
                surfaceNormal = surfaceSample.Normal
                intensity = math.clamp(surfaceSample.Intensity or 0, 0, 1)
                intensityScale = intensity ^ BOAT_INTENSITY_POWER

                if intensity > BOAT_LEAN_CALM_INTENSITY_THRESHOLD then
                        local normalized = (intensity - BOAT_LEAN_CALM_INTENSITY_THRESHOLD)
                                / math.max(1 - BOAT_LEAN_CALM_INTENSITY_THRESHOLD, 1e-3)
                        leanIntensityScale = math.clamp(normalized, 0, 1) ^ BOAT_LEAN_CALM_INTENSITY_EXPONENT
                elseif BOAT_LEAN_CALM_INTENSITY_THRESHOLD > 0 then
                        local calmNormalized = math.clamp(intensity / BOAT_LEAN_CALM_INTENSITY_THRESHOLD, 0, 1)
                        local residual = calmNormalized * BOAT_LEAN_CALM_RESIDUAL_SCALE
                        local baseline = calmNormalized * BOAT_LEAN_CALM_BASELINE_SCALE
                        leanIntensityScale = math.max(residual, baseline)
                end

                if surfaceNormal.Magnitude > 1e-3 and intensity > 0 then
                        surfaceNormal = surfaceNormal.Unit

                        local upDot = math.clamp(surfaceNormal:Dot(Vector3.yAxis), 0.01, 1)
                        local forward = currentCFrame.LookVector
                        local right = currentCFrame.RightVector

                        local forwardXZ = Vector3.new(forward.X, 0, forward.Z)
                        if forwardXZ.Magnitude < 1e-3 then
                                forwardXZ = Vector3.new(0, 0, -1)
                        else
                                forwardXZ = forwardXZ.Unit
                        end

                        local rightXZ = Vector3.new(right.X, 0, right.Z)
                        if rightXZ.Magnitude < 1e-3 then
                                rightXZ = Vector3.new(1, 0, 0)
                        else
                                rightXZ = rightXZ.Unit
                        end

                        local slopeForward = -(surfaceNormal.X * forwardXZ.X + surfaceNormal.Z * forwardXZ.Z) / upDot
                        local slopeRight = -(surfaceNormal.X * rightXZ.X + surfaceNormal.Z * rightXZ.Z) / upDot

					local basePitch = applyAngularDeadzone(math.atan(math.clamp(slopeForward, -4, 4)))
					local baseRoll = applyAngularDeadzone(math.atan(math.clamp(slopeRight, -4, 4)))

					local rawPitch = -basePitch * BOAT_PITCH_GAIN
					local rawRoll = -baseRoll * BOAT_ROLL_GAIN

                                        local slopeScale = 1
                                        if BOAT_LEAN_SLOPE_FOR_FULL_STRENGTH > 0 then
                                                local slopeMagnitude = math.max(math.abs(basePitch), math.abs(baseRoll))
                                                slopeScale = math.clamp(slopeMagnitude / BOAT_LEAN_SLOPE_FOR_FULL_STRENGTH, 0, 1)
                                        end

                                        local intensitySlopeScale = leanIntensityScale * slopeScale
                                        leanStrength = math.clamp(intensitySlopeScale, 0, 1)

                                        targetPitch = math.clamp(rawPitch * leanStrength, -BOAT_MAX_PITCH, BOAT_MAX_PITCH)
                                        targetRoll = math.clamp(rawRoll * leanStrength, -BOAT_MAX_ROLL, BOAT_MAX_ROLL)
                end
        else
                surfaceY = WaterPhysics.TryGetWaterSurface(position)
        end

        if not surfaceY then
                return currentCFrame, false
        end

        local offsetScalar
        local offsetLocal
        local overrideType = typeof(targetOffsetOverride)
        if overrideType == "table" then
                offsetScalar = targetOffsetOverride.vertical or targetOffsetOverride.target or targetOffsetOverride.offset
                offsetLocal = targetOffsetOverride.localOffset or targetOffsetOverride.local or targetOffsetOverride.vector
        elseif overrideType == "number" then
                offsetScalar = targetOffsetOverride
<<<<<<< HEAD
=======
        end

        local targetOffset = offsetScalar
        if targetOffset == nil then
                if boatType == "Surface" then
                        targetOffset = 2
                elseif boatType == "Submarine" then
                        targetOffset = -1
                else
                        targetOffset = 0
                end
>>>>>>> 288d7a1b
        end

        local _, currentYaw, _ = currentCFrame:ToOrientation()

<<<<<<< HEAD
        local rotation: CFrame
        if leanStrength <= BOAT_MIN_LEAN_THRESHOLD then
                rotation = CFrame.Angles(0, currentYaw, 0)
        else
                local targetOrientation = CFrame.new(position)
                        * CFrame.Angles(0, currentYaw, 0)
                        * CFrame.Angles(targetPitch, 0, 0)
                        * CFrame.Angles(0, 0, targetRoll)
                local responsivenessDriver = math.max(leanStrength, leanIntensityScale, intensityScale * 0.1, 0.05)
                local responsivenessScale = BOAT_LEAN_RESPONSIVENESS_MIN_SCALE
                        + (BOAT_LEAN_RESPONSIVENESS_MAX_SCALE - BOAT_LEAN_RESPONSIVENESS_MIN_SCALE) * responsivenessDriver
                local alpha = math.clamp(deltaTime * BOAT_LEAN_RESPONSIVENESS * responsivenessScale, 0, 1)
                local blendedOrientation = currentCFrame:Lerp(targetOrientation, alpha)
                rotation = blendedOrientation - blendedOrientation.Position
=======
        local function applyOffsetCorrection(cframe: CFrame)
                if not offsetLocal then
                        return cframe
                end

                local worldWaterPoint = cframe:PointToWorldSpace(offsetLocal)
                local correction = surfaceY - worldWaterPoint.Y

                if math.abs(correction) < 1e-3 then
                        return cframe
                end

                local maxAdjust = WATER_LEVEL_ALIGNMENT_SPEED * deltaTime
                if maxAdjust > 0 then
                        correction = math.clamp(correction, -maxAdjust, maxAdjust)
                end

                return cframe + Vector3.new(0, correction, 0)
        end

        if leanStrength <= BOAT_MIN_LEAN_THRESHOLD then
                local newCFrame = CFrame.new(basePosition) * CFrame.Angles(0, currentYaw, 0)
                newCFrame = applyOffsetCorrection(newCFrame)
                return newCFrame, true
>>>>>>> 288d7a1b
        end

        local targetOffset = offsetScalar
        if targetOffset == nil then
                if boatType == "Surface" then
                        targetOffset = 2
                elseif boatType == "Submarine" then
                        targetOffset = -1
                else
                        targetOffset = 0
                end
        end

        local targetHeight = surfaceY + targetOffset
        if offsetLocal then
                local rotatedOffset = rotation:VectorToWorldSpace(offsetLocal)
                targetHeight = surfaceY - rotatedOffset.Y
        end

        local yDifference = targetHeight - position.Y
        local stiffness = boatType == "Submarine" and 2 or 5
        local buoyancySpeed = math.clamp(yDifference * stiffness, -10, 10)
        local newY = position.Y + (buoyancySpeed * deltaTime)
        local basePosition = Vector3.new(position.X, newY, position.Z)

        local finalCFrame = CFrame.new(basePosition) * rotation
        finalCFrame = applyOffsetCorrection(finalCFrame)
        return finalCFrame, true
end

return WaterPhysics<|MERGE_RESOLUTION|>--- conflicted
+++ resolved
@@ -360,25 +360,10 @@
                 offsetLocal = targetOffsetOverride.localOffset or targetOffsetOverride.local or targetOffsetOverride.vector
         elseif overrideType == "number" then
                 offsetScalar = targetOffsetOverride
-<<<<<<< HEAD
-=======
-        end
-
-        local targetOffset = offsetScalar
-        if targetOffset == nil then
-                if boatType == "Surface" then
-                        targetOffset = 2
-                elseif boatType == "Submarine" then
-                        targetOffset = -1
-                else
-                        targetOffset = 0
-                end
->>>>>>> 288d7a1b
         end
 
         local _, currentYaw, _ = currentCFrame:ToOrientation()
 
-<<<<<<< HEAD
         local rotation: CFrame
         if leanStrength <= BOAT_MIN_LEAN_THRESHOLD then
                 rotation = CFrame.Angles(0, currentYaw, 0)
@@ -393,32 +378,6 @@
                 local alpha = math.clamp(deltaTime * BOAT_LEAN_RESPONSIVENESS * responsivenessScale, 0, 1)
                 local blendedOrientation = currentCFrame:Lerp(targetOrientation, alpha)
                 rotation = blendedOrientation - blendedOrientation.Position
-=======
-        local function applyOffsetCorrection(cframe: CFrame)
-                if not offsetLocal then
-                        return cframe
-                end
-
-                local worldWaterPoint = cframe:PointToWorldSpace(offsetLocal)
-                local correction = surfaceY - worldWaterPoint.Y
-
-                if math.abs(correction) < 1e-3 then
-                        return cframe
-                end
-
-                local maxAdjust = WATER_LEVEL_ALIGNMENT_SPEED * deltaTime
-                if maxAdjust > 0 then
-                        correction = math.clamp(correction, -maxAdjust, maxAdjust)
-                end
-
-                return cframe + Vector3.new(0, correction, 0)
-        end
-
-        if leanStrength <= BOAT_MIN_LEAN_THRESHOLD then
-                local newCFrame = CFrame.new(basePosition) * CFrame.Angles(0, currentYaw, 0)
-                newCFrame = applyOffsetCorrection(newCFrame)
-                return newCFrame, true
->>>>>>> 288d7a1b
         end
 
         local targetOffset = offsetScalar
