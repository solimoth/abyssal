local CollectionService = game:GetService("CollectionService")
local Workspace = game:GetService("Workspace")
local ReplicatedStorage = game:GetService("ReplicatedStorage")

local WaterPhysics = {}

local WaveRegistry = require(ReplicatedStorage.Modules.WaveRegistry)
local WaveConfig = require(ReplicatedStorage.Modules.WaveConfig)

-- The legacy system expected a fixed water level for the map. We keep a default so
-- downstream systems that rely on a reference plane continue to function even when
-- a water surface cannot be located with raycasts (for example while inside sealed
-- interiors). The value can be configured through TerrainWaterSystem if required.
local DEFAULT_WATER_LEVEL = WaveConfig.SeaLevel or 908.935

-- When sampling for the water surface we cast a ray both above and below the target
-- position to ensure we find the closest body of water without having to know the
-- exact top height ahead of time.
local WATER_SURFACE_SEARCH_DISTANCE = 512
local WATER_VOLUME_CACHE_DURATION = 1
local WATER_HORIZONTAL_TOLERANCE = 0.5
local WATER_VOLUME_TAGS = { "WaterVolume", "WaterRegion" }
local BOAT_LEAN_RESPONSIVENESS = 4
local BOAT_LEAN_RESPONSIVENESS_MIN_SCALE = 0.35
local BOAT_LEAN_RESPONSIVENESS_MAX_SCALE = 1
local BOAT_MAX_ROLL = math.rad(22)
local BOAT_MAX_PITCH = math.rad(15)
local BOAT_ROLL_GAIN = 1
local BOAT_PITCH_GAIN = 0.9
local BOAT_LEAN_SLOPE_FOR_FULL_STRENGTH = math.rad(18)
local BOAT_MIN_LEAN_THRESHOLD = 0.05
local BOAT_INTENSITY_POWER = 2
local BOAT_SLOPE_DEADZONE = math.rad(1.5)
local BOAT_LEAN_CALM_INTENSITY_THRESHOLD = 0.9
local BOAT_LEAN_CALM_INTENSITY_EXPONENT = 2.5
local BOAT_LEAN_CALM_RESIDUAL_SCALE = 0.035
local BOAT_LEAN_CALM_BASELINE_SCALE = 0.1
local WATER_LEVEL_ALIGNMENT_SPEED = 40

local waterRaycastParams = RaycastParams.new()
waterRaycastParams.FilterType = Enum.RaycastFilterType.Exclude
waterRaycastParams.FilterDescendantsInstances = {}
waterRaycastParams.IgnoreWater = false

local cachedWaterParts: { BasePart } = {}
local cachedWaterUpdateTime = 0

local function applyAngularDeadzone(angle: number): number
    local absAngle = math.abs(angle)
    if absAngle <= BOAT_SLOPE_DEADZONE then
        return 0
    end

    local sign = angle >= 0 and 1 or -1
    return (absAngle - BOAT_SLOPE_DEADZONE) * sign
end

local function refreshWaterParts()
    local now = os.clock()
    if now - cachedWaterUpdateTime <= WATER_VOLUME_CACHE_DURATION then
        return
    end

    table.clear(cachedWaterParts)
    local seenParts: {[BasePart]: boolean} = {}

    local function addWaterPartsFromFolder(folder: Instance?)
        if not folder then
            return
        end

        if folder:IsA("BasePart") and not seenParts[folder] then
            seenParts[folder] = true
            cachedWaterParts[#cachedWaterParts + 1] = folder
        end

        for _, descendant in ipairs(folder:GetDescendants()) do
            if descendant:IsA("BasePart") and not seenParts[descendant] then
                seenParts[descendant] = true
                cachedWaterParts[#cachedWaterParts + 1] = descendant
            end
        end
    end

    local seenFolders: {[Instance]: boolean} = {}

    local function tryAddFolder(parent: Instance?, name: string)
        if not parent then
            return
        end

        local folder = parent:FindFirstChild(name)
        if folder and not seenFolders[folder] then
            seenFolders[folder] = true
            addWaterPartsFromFolder(folder)
        end
    end

    tryAddFolder(Workspace, "Water")
    tryAddFolder(Workspace, "WaterParts")
    tryAddFolder(Workspace, "WaterVolumes")

    local mechanics = Workspace:FindFirstChild("Mechanics")
    tryAddFolder(mechanics, "Water")
    tryAddFolder(mechanics, "WaterParts")
    tryAddFolder(mechanics, "WaterVolumes")

    local gameplay = Workspace:FindFirstChild("Gameplay")
    if gameplay then
        tryAddFolder(gameplay, "Water")
        tryAddFolder(gameplay, "WaterParts")
        tryAddFolder(gameplay, "WaterVolumes")

        local gameplayMechanics = gameplay:FindFirstChild("Mechanics")
        tryAddFolder(gameplayMechanics, "Water")
        tryAddFolder(gameplayMechanics, "WaterParts")
        tryAddFolder(gameplayMechanics, "WaterVolumes")
    end

    local misc = Workspace:FindFirstChild("Misc")
    tryAddFolder(misc, "Water")
    tryAddFolder(misc, "WaterParts")
    tryAddFolder(misc, "WaterVolumes")

    for _, tag in ipairs(WATER_VOLUME_TAGS) do
        for _, instance in ipairs(CollectionService:GetTagged(tag)) do
            addWaterPartsFromFolder(instance)
        end
    end

    cachedWaterUpdateTime = now
end

local function findWaterSurfaceFromParts(position: Vector3): number?
    refreshWaterParts()

    local closestSurface: number? = nil
    local closestDistance = math.huge

    for _, part in ipairs(cachedWaterParts) do
        if not part:IsDescendantOf(Workspace) then
            continue
        end

        local halfSize = part.Size * 0.5
        local localPosition = part.CFrame:PointToObjectSpace(position)
        if math.abs(localPosition.X) > (halfSize.X + WATER_HORIZONTAL_TOLERANCE) then
            continue
        end
        if math.abs(localPosition.Z) > (halfSize.Z + WATER_HORIZONTAL_TOLERANCE) then
            continue
        end

        local topWorld = (part.CFrame * CFrame.new(0, halfSize.Y, 0)).Position
        local bottomWorld = (part.CFrame * CFrame.new(0, -halfSize.Y, 0)).Position
        local topY = math.max(topWorld.Y, bottomWorld.Y)

        local distance = math.abs(position.Y - topY)
        if distance < closestDistance then
            closestSurface = topY
            closestDistance = distance
        end
    end

    return closestSurface
end

local function sampleDynamicSurface(position: Vector3): number?
    local height = WaveRegistry.Sample(position)
    if height then
        return height
    end
    return nil
end

local function findWaterSurface(position: Vector3): number?
    local dynamicHeight = sampleDynamicSurface(position)
    if dynamicHeight then
        return dynamicHeight
    end

    local origin = position + Vector3.new(0, WATER_SURFACE_SEARCH_DISTANCE, 0)
    local direction = Vector3.new(0, -WATER_SURFACE_SEARCH_DISTANCE * 2, 0)
    local result = Workspace:Raycast(origin, direction, waterRaycastParams)

    if result and result.Material == Enum.Material.Water then
        return result.Position.Y
    end

    return findWaterSurfaceFromParts(position)
end

function WaterPhysics.GetWaterLevel(position: Vector3?)
        if position then
                local surfaceY = WaterPhysics.TryGetWaterSurface(position)
                if surfaceY then
                        return surfaceY
                end
        end

        return DEFAULT_WATER_LEVEL
end

function WaterPhysics.TryGetWaterSurface(position: Vector3)
    return findWaterSurface(position)
end

function WaterPhysics.IsUnderwater(position: Vector3)
        local surfaceY = WaterPhysics.TryGetWaterSurface(position)
        return surfaceY ~= nil and position.Y < surfaceY
end

function WaterPhysics.GetDepth(position: Vector3)
        local surfaceY = WaterPhysics.TryGetWaterSurface(position)
        if not surfaceY then
                return 0
        end

        return math.max(0, surfaceY - position.Y)
end

function WaterPhysics.GetPressure(position: Vector3)
        return WaterPhysics.GetDepth(position) / 100
end

function WaterPhysics.GetWaterDrag(velocity: Vector3, isSubmerged: boolean)
        if not isSubmerged then
                return velocity
        end

        local dragCoefficient = 0.95
        return velocity * dragCoefficient
end

function WaterPhysics.GetVisibilityAtDepth(position: Vector3)
        local depth = WaterPhysics.GetDepth(position)

        if depth <= 0 then
                return 1
        elseif depth < 50 then
                return 1 - (depth / 100)
        elseif depth < 200 then
                return 0.5 - ((depth - 50) / 300)
        else
                return 0.1
        end
end

local function calculateDisplacementRatio(part: BasePart, surfaceY: number)
        local halfHeight = part.Size.Y * 0.5
        local bottomY = part.Position.Y - halfHeight
        local displacedHeight = surfaceY - bottomY
        local range = part.Size.Y + 0.5

        return math.clamp(displacedHeight / range, 0, 1)
end

function WaterPhysics.ComputeBuoyancyForce(part: BasePart, surfaceY: number)
        local displacementRatio = calculateDisplacementRatio(part, surfaceY)
        if displacementRatio <= 0 then
                return Vector3.zero, displacementRatio
        end

        local mass = part:GetMass()
        local gravity = Workspace.Gravity
        local upwardForce = mass * gravity * displacementRatio

        return Vector3.new(0, upwardForce, 0), displacementRatio
end

function WaterPhysics.ApplyFloatingPhysics(
        currentCFrame: CFrame,
        boatType: string,
        deltaTime: number,
        targetOffsetOverride: any
)
        local position = currentCFrame.Position
        local surfaceSample = WaveRegistry.SampleSurface(position)
        local surfaceY
        local surfaceNormal = Vector3.yAxis
        local leanStrength = 0
        local intensity = 0
        local intensityScale = 0
        local leanIntensityScale = 0
        local targetPitch = 0
        local targetRoll = 0

        if surfaceSample then
                surfaceY = surfaceSample.Height
                surfaceNormal = surfaceSample.Normal
                intensity = math.clamp(surfaceSample.Intensity or 0, 0, 1)
                intensityScale = intensity ^ BOAT_INTENSITY_POWER

                if intensity > BOAT_LEAN_CALM_INTENSITY_THRESHOLD then
                        local normalized = (intensity - BOAT_LEAN_CALM_INTENSITY_THRESHOLD)
                                / math.max(1 - BOAT_LEAN_CALM_INTENSITY_THRESHOLD, 1e-3)
                        leanIntensityScale = math.clamp(normalized, 0, 1) ^ BOAT_LEAN_CALM_INTENSITY_EXPONENT
                elseif BOAT_LEAN_CALM_INTENSITY_THRESHOLD > 0 then
                        local calmNormalized = math.clamp(intensity / BOAT_LEAN_CALM_INTENSITY_THRESHOLD, 0, 1)
                        local residual = calmNormalized * BOAT_LEAN_CALM_RESIDUAL_SCALE
                        local baseline = calmNormalized * BOAT_LEAN_CALM_BASELINE_SCALE
                        leanIntensityScale = math.max(residual, baseline)
                end

                if surfaceNormal.Magnitude > 1e-3 and intensity > 0 then
                        surfaceNormal = surfaceNormal.Unit

                        local upDot = math.clamp(surfaceNormal:Dot(Vector3.yAxis), 0.01, 1)
                        local forward = currentCFrame.LookVector
                        local right = currentCFrame.RightVector

                        local forwardXZ = Vector3.new(forward.X, 0, forward.Z)
                        if forwardXZ.Magnitude < 1e-3 then
                                forwardXZ = Vector3.new(0, 0, -1)
                        else
                                forwardXZ = forwardXZ.Unit
                        end

                        local rightXZ = Vector3.new(right.X, 0, right.Z)
                        if rightXZ.Magnitude < 1e-3 then
                                rightXZ = Vector3.new(1, 0, 0)
                        else
                                rightXZ = rightXZ.Unit
                        end

                        local slopeForward = -(surfaceNormal.X * forwardXZ.X + surfaceNormal.Z * forwardXZ.Z) / upDot
                        local slopeRight = -(surfaceNormal.X * rightXZ.X + surfaceNormal.Z * rightXZ.Z) / upDot

					local basePitch = applyAngularDeadzone(math.atan(math.clamp(slopeForward, -4, 4)))
					local baseRoll = applyAngularDeadzone(math.atan(math.clamp(slopeRight, -4, 4)))

					local rawPitch = -basePitch * BOAT_PITCH_GAIN
					local rawRoll = -baseRoll * BOAT_ROLL_GAIN

                                        local slopeScale = 1
                                        if BOAT_LEAN_SLOPE_FOR_FULL_STRENGTH > 0 then
                                                local slopeMagnitude = math.max(math.abs(basePitch), math.abs(baseRoll))
                                                slopeScale = math.clamp(slopeMagnitude / BOAT_LEAN_SLOPE_FOR_FULL_STRENGTH, 0, 1)
                                        end

                                        local intensitySlopeScale = leanIntensityScale * slopeScale
                                        leanStrength = math.clamp(intensitySlopeScale, 0, 1)

                                        targetPitch = math.clamp(rawPitch * leanStrength, -BOAT_MAX_PITCH, BOAT_MAX_PITCH)
                                        targetRoll = math.clamp(rawRoll * leanStrength, -BOAT_MAX_ROLL, BOAT_MAX_ROLL)
                end
        else
                surfaceY = WaterPhysics.TryGetWaterSurface(position)
        end

        if not surfaceY then
                return currentCFrame, false
        end

        local offsetScalar
        local offsetLocal
        local overrideType = typeof(targetOffsetOverride)
        if overrideType == "table" then
                offsetScalar = targetOffsetOverride.vertical or targetOffsetOverride.target or targetOffsetOverride.offset
<<<<<<< HEAD
                offsetLocal = targetOffsetOverride.localOffset
                        or targetOffsetOverride["local"]
                        or targetOffsetOverride.vector
=======
                offsetLocal = targetOffsetOverride.localOffset or targetOffsetOverride.local or targetOffsetOverride.vector
>>>>>>> 58af149e
        elseif overrideType == "number" then
                offsetScalar = targetOffsetOverride
        end

        local _, currentYaw, _ = currentCFrame:ToOrientation()

        local rotation: CFrame
        if leanStrength <= BOAT_MIN_LEAN_THRESHOLD then
                rotation = CFrame.Angles(0, currentYaw, 0)
        else
                local targetOrientation = CFrame.new(position)
                        * CFrame.Angles(0, currentYaw, 0)
                        * CFrame.Angles(targetPitch, 0, 0)
                        * CFrame.Angles(0, 0, targetRoll)
                local responsivenessDriver = math.max(leanStrength, leanIntensityScale, intensityScale * 0.1, 0.05)
                local responsivenessScale = BOAT_LEAN_RESPONSIVENESS_MIN_SCALE
                        + (BOAT_LEAN_RESPONSIVENESS_MAX_SCALE - BOAT_LEAN_RESPONSIVENESS_MIN_SCALE) * responsivenessDriver
                local alpha = math.clamp(deltaTime * BOAT_LEAN_RESPONSIVENESS * responsivenessScale, 0, 1)
                local blendedOrientation = currentCFrame:Lerp(targetOrientation, alpha)
                rotation = blendedOrientation - blendedOrientation.Position
<<<<<<< HEAD
        end

        local targetOffset = offsetScalar
        if targetOffset == nil then
                if boatType == "Surface" then
                        targetOffset = 2
                elseif boatType == "Submarine" then
                        targetOffset = -1
                else
                        targetOffset = 0
                end
        end

	local targetHeight = surfaceY + targetOffset
        if offsetLocal then
                local offsetVector: Vector3?
                local offsetType = typeof(offsetLocal)

                if offsetType == "Vector3" then
                        offsetVector = offsetLocal
                elseif offsetType == "CFrame" then
                        offsetVector = offsetLocal.Position
                elseif offsetType == "table" then
                        local x = offsetLocal.X or offsetLocal.x
                        local y = offsetLocal.Y or offsetLocal.y
                        local z = offsetLocal.Z or offsetLocal.z

                        if type(x) == "number" and type(y) == "number" and type(z) == "number" then
                                offsetVector = Vector3.new(x, y, z)
                        end
                end

                if offsetVector then
                        local rotatedOffset = rotation:VectorToWorldSpace(offsetVector)
                        targetHeight = surfaceY - rotatedOffset.Y
                end
        end
=======
        end

        local targetOffset = offsetScalar
        if targetOffset == nil then
                if boatType == "Surface" then
                        targetOffset = 2
                elseif boatType == "Submarine" then
                        targetOffset = -1
                else
                        targetOffset = 0
                end
        end

	local targetHeight = surfaceY + targetOffset
	if offsetLocal then
		local rotatedOffset = (rotation * CFrame.new(offsetLocal)).Position
		targetHeight = surfaceY - rotatedOffset.Y
	end
>>>>>>> 58af149e

        local yDifference = targetHeight - position.Y
        local stiffness = boatType == "Submarine" and 2 or 5
        local buoyancySpeed = math.clamp(yDifference * stiffness, -10, 10)
        local newY = position.Y + (buoyancySpeed * deltaTime)
        local basePosition = Vector3.new(position.X, newY, position.Z)

        local finalCFrame = CFrame.new(basePosition) * rotation
        finalCFrame = applyOffsetCorrection(finalCFrame)
        return finalCFrame, true
end

return WaterPhysics<|MERGE_RESOLUTION|>--- conflicted
+++ resolved
@@ -357,13 +357,9 @@
         local overrideType = typeof(targetOffsetOverride)
         if overrideType == "table" then
                 offsetScalar = targetOffsetOverride.vertical or targetOffsetOverride.target or targetOffsetOverride.offset
-<<<<<<< HEAD
                 offsetLocal = targetOffsetOverride.localOffset
                         or targetOffsetOverride["local"]
                         or targetOffsetOverride.vector
-=======
-                offsetLocal = targetOffsetOverride.localOffset or targetOffsetOverride.local or targetOffsetOverride.vector
->>>>>>> 58af149e
         elseif overrideType == "number" then
                 offsetScalar = targetOffsetOverride
         end
@@ -384,7 +380,6 @@
                 local alpha = math.clamp(deltaTime * BOAT_LEAN_RESPONSIVENESS * responsivenessScale, 0, 1)
                 local blendedOrientation = currentCFrame:Lerp(targetOrientation, alpha)
                 rotation = blendedOrientation - blendedOrientation.Position
-<<<<<<< HEAD
         end
 
         local targetOffset = offsetScalar
@@ -422,26 +417,6 @@
                         targetHeight = surfaceY - rotatedOffset.Y
                 end
         end
-=======
-        end
-
-        local targetOffset = offsetScalar
-        if targetOffset == nil then
-                if boatType == "Surface" then
-                        targetOffset = 2
-                elseif boatType == "Submarine" then
-                        targetOffset = -1
-                else
-                        targetOffset = 0
-                end
-        end
-
-	local targetHeight = surfaceY + targetOffset
-	if offsetLocal then
-		local rotatedOffset = (rotation * CFrame.new(offsetLocal)).Position
-		targetHeight = surfaceY - rotatedOffset.Y
-	end
->>>>>>> 58af149e
 
         local yDifference = targetHeight - position.Y
         local stiffness = boatType == "Submarine" and 2 or 5
