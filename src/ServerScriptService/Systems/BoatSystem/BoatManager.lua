--- conflicted
+++ resolved
@@ -80,10 +80,6 @@
 local SUB_COLLISION_PRINT_COOLDOWN = 0.75
 local SUB_COLLISION_POLL_INTERVAL = 0.05
 local SUB_COLLISION_POLL_PART_LIMIT = 8
-<<<<<<< HEAD
-=======
-local SUB_COLLISION_BOX_PADDING = Vector3.new(4, 4, 4)
->>>>>>> 64989880
 local SUB_COLLISION_IGNORE_ATTRIBUTE = "IgnoreCollision"
 local BOAT_CONTROL_PART_PREFIX = "BoatControlPart_"
 
@@ -101,46 +97,6 @@
         end
 end
 
-<<<<<<< HEAD
-=======
-local function GetOrCreateOverlapParams(state, boat)
-        if not state then
-                return nil
-        end
-
-        local params = state.collisionOverlapParams
-        if not params then
-                params = OverlapParams.new()
-                params.RespectCanCollide = false
-                params.FilterType = Enum.RaycastFilterType.Exclude
-                state.collisionOverlapParams = params
-        end
-
-        local filterList = state.collisionFilterList
-        if not filterList then
-                filterList = {}
-                state.collisionFilterList = filterList
-        else
-                clearTable(filterList)
-        end
-
-        params.MaxParts = 0
-
-        if boat then
-                table.insert(filterList, boat)
-
-                local physicsObjects = BoatPhysicsObjects[boat]
-                if physicsObjects and physicsObjects.controlPart then
-                        table.insert(filterList, physicsObjects.controlPart)
-                end
-        end
-
-        params.FilterDescendantsInstances = filterList
-
-        return params
-end
-
->>>>>>> 64989880
 local function BelongsToPlayerCharacter(part)
         local ancestor = part and part.Parent
         while ancestor do
@@ -175,11 +131,7 @@
         return false
 end
 
-<<<<<<< HEAD
 local function GatherCollisionContacts(part, buffer)
-=======
-local function GatherCollisionContacts(part, overlapParams, buffer)
->>>>>>> 64989880
         if not part or not part:IsA("BasePart") then
                 return buffer
         end
@@ -203,37 +155,6 @@
                 end
         end
 
-<<<<<<< HEAD
-=======
-        if overlapParams then
-                overlapParams.CollisionGroup = part.CollisionGroup
-
-                if Workspace.GetPartsInPart then
-                        local success, overlapParts = pcall(Workspace.GetPartsInPart, Workspace, part, overlapParams)
-                        if success and overlapParts then
-                                for _, otherPart in ipairs(overlapParts) do
-                                        if otherPart and otherPart:IsA("BasePart") and not ShouldIgnoreCollision(otherPart) then
-                                                buffer[otherPart] = true
-                                        end
-                                end
-                        end
-                end
-
-                if Workspace.GetPartBoundsInBox then
-                        local size = part.Size + SUB_COLLISION_BOX_PADDING
-                        local cframe = part.CFrame
-                        local success, overlapParts = pcall(Workspace.GetPartBoundsInBox, Workspace, cframe, size, overlapParams)
-                        if success and overlapParts then
-                                for _, otherPart in ipairs(overlapParts) do
-                                        if otherPart and otherPart:IsA("BasePart") and not ShouldIgnoreCollision(otherPart) then
-                                                buffer[otherPart] = true
-                                        end
-                                end
-                        end
-                end
-        end
-
->>>>>>> 64989880
         return buffer
 end
 
@@ -916,11 +837,7 @@
                                 else
                                         checked += 1
                                         local contactBuffer = state.collisionContactBuffer
-<<<<<<< HEAD
                                         contactBuffer = GatherCollisionContacts(part, contactBuffer)
-=======
-                                        contactBuffer = GatherCollisionContacts(part, state.collisionOverlapParams, contactBuffer)
->>>>>>> 64989880
                                         state.collisionContactBuffer = contactBuffer
 
                                         if contactBuffer then
