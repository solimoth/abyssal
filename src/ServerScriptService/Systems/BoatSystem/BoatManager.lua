-- BoatManager.lua (FIXED - Memory leaks, performance, and exploits patched)
-- Place in: ServerScriptService/Systems/BoatSystem/BoatManager.lua

local Players = game:GetService("Players")
local ServerStorage = game:GetService("ServerStorage")
local ReplicatedStorage = game:GetService("ReplicatedStorage")
local RunService = game:GetService("RunService")
local Debris = game:GetService("Debris")
local HttpService = game:GetService("HttpService")
local TweenService = game:GetService("TweenService")
local CollectionService = game:GetService("CollectionService")

local BoatConfig = require(ReplicatedStorage.Modules.BoatConfig)
local BoatSecurity = require(ReplicatedStorage.Modules.BoatSecurity)
local WaterPhysics = require(ReplicatedStorage.Modules.WaterPhysics)
local SubmarinePhysics = require(ReplicatedStorage.Modules.SubmarinePhysics)
local Remotes = ReplicatedStorage.Remotes.BoatRemotes

-- Boat storage
local ActiveBoats = {}
local BoatConnections = {}
local BoatControllers = {}
local BoatControls = {}
local BoatLastActivity = {}
local BoatPhysicsObjects = {} -- NEW: Track physics objects
local SubmarineStates = {}

-- ACCELERATION SYSTEM STORAGE
local BoatSpeeds = {}
local BoatTurnSpeeds = {}
local BoatAccelerationData = {}
local PlayerViolations = {} -- NEW: Track violations properly

-- Performance settings
local IDLE_THRESHOLD = 10
local MEMORY_CHECK_INTERVAL = 30
local MAX_UPDATE_DELTA = 0.1
local PHYSICS_THROTTLE_DISTANCE = 500 -- NEW: Don't update physics for far boats
local PASSIVE_WAVE_DISTANCE = 150 -- NEW: Range for passive wave simulation
local MAX_CONTROL_RATE = 30 -- NEW: Realistic rate limit (30/sec)

-- Submarine pressure damage tuning
local SUB_HEALTH_RECOVERY_RATE = 0.02
local SUB_PRESSURE_BASE_DAMAGE = 1.2
local SUB_PRESSURE_DEPTH_MULTIPLIER = 20
local SUB_PRESSURE_TIME_MULTIPLIER = 2
local SUB_HEALTH_WARNING_STEP = 10
local SUB_DEPTH_WARNING_COOLDOWN = 3
local SUB_SAFE_RECOVERY_COOLDOWN = 2

local SUB_SHAKE_START_RATIO = 0.9
local SUB_SHAKE_MAX_OFFSET = 0.85
local SUB_SHAKE_MAX_ANGLE = math.rad(5)
local SUB_SPEED_MIN_MULTIPLIER = 0.25
local SUB_ACCEL_MIN_MULTIPLIER = 0.35
local SUB_CONTROL_MIN_MULTIPLIER = 0.4
local SUB_CLIENT_SPEED_TOLERANCE = 0.12
local SUB_CLIENT_SPEED_MIN_MARGIN = 4
local SUB_LEAK_THRESHOLD = 0.7
local SUB_LEAK_MAX_RATE = 140
local SUB_LEAK_OFFSET_INTERVAL = 0.8
local SUB_WARNING_LIGHT_THRESHOLD = 0.55
local SUB_WARNING_LIGHT_COLOR = Color3.fromRGB(255, 105, 64)
local SUB_WARNING_LIGHT_BASE_RANGE = 10
local SUB_WARNING_LIGHT_MAX_RANGE = 20
local SUB_WARNING_LIGHT_MIN_BRIGHTNESS = 2.5
local SUB_WARNING_LIGHT_MAX_BRIGHTNESS = 10
local SUB_WARNING_LIGHT_PULSE_SPEED = 6
local SUB_IMPL_DEBRIS_MAX_COUNT = 40
local SUB_IMPL_DEBRIS_LIFETIME = 6
local SUB_IMPL_DEBRIS_MIN_SPEED = 35
local SUB_IMPL_DEBRIS_MAX_SPEED = 80
local SUB_IMPL_DEBRIS_MAX_ANGULAR = math.rad(160)
local SUB_IMPL_DEBRIS_FADE_TIME = 3.5

local SUB_COLLISION_MIN_SPEED = 8
local SUB_COLLISION_MAX_SPEED = 120
local SUB_COLLISION_DAMAGE_RATIO = 0.35
local SUB_COLLISION_GLOBAL_COOLDOWN = 0.3
local SUB_COLLISION_PART_COOLDOWN = 1.2
local SUB_COLLISION_PRINT_COOLDOWN = 0.75
local SUB_COLLISION_IMPULSE_EXPONENT = 1.35
local SUB_COLLISION_POLL_INTERVAL = 0.12
local SUB_COLLISION_POLL_PART_LIMIT = 6

local ZERO_VECTOR = Vector3.new()

local function clearTable(tbl)
        if not tbl then
                return
        end

        for key in pairs(tbl) do
                tbl[key] = nil
        end
end

-- Memory management
local MemoryCheckTimer = 0
local BOAT_CLEANUP_QUEUE = {}

-- Constants
local SPAWN_DISTANCE = 20
local MAX_SPAWN_DISTANCE = 200 -- NEW: Limit spawn distance from player

local function getWaterLevel(position: Vector3?): number
        return WaterPhysics.GetWaterLevel(position)
end

-- Module table
local BoatManager = {}

-- Initialize function
local function Initialize()
	local function createRemote(name, className)
		if not Remotes:FindFirstChild(name) then
			local remote = Instance.new(className)
			remote.Name = name
			remote.Parent = Remotes
		end
	end

	createRemote("SpawnBoat", "RemoteEvent")
	createRemote("DespawnBoat", "RemoteEvent")
	createRemote("UpdateBoatControl", "RemoteEvent")
	createRemote("GetSelectedBoatType", "RemoteFunction")
	createRemote("ValidateBoat", "RemoteEvent")
end

-- Initialize acceleration data for a boat
local function InitializeBoatAcceleration(player, boatType)
        local config = BoatConfig.GetBoatData(boatType)
        if not config then return end

        BoatSpeeds[player] = 0
        BoatTurnSpeeds[player] = 0
        BoatAccelerationData[player] = {
                baseMaxSpeed = config.MaxSpeed or 25,
                maxSpeed = config.MaxSpeed or 25,
                weight = config.Weight or 3,
                accelerationRate = BoatConfig.GetAcceleration(boatType),
                baseAccelerationRate = BoatConfig.GetAcceleration(boatType),
                decelerationRate = BoatConfig.GetDeceleration(boatType),
                baseDecelerationRate = BoatConfig.GetDeceleration(boatType),
                turnAccelerationRate = 3 * (1.5 - (config.Weight / 10)),
                baseTurnAccelerationRate = 3 * (1.5 - (config.Weight / 10))
        }
end

-- Helper function to restore original CanCollide states
local function RestoreCanCollideStates(boat)
	if not boat then return end

	for _, part in pairs(boat:GetDescendants()) do
		if part:IsA("BasePart") then
			local originalCanCollide = part:GetAttribute("OriginalCanCollide")
			if originalCanCollide ~= nil then
				part.CanCollide = originalCanCollide
			end
		end
	end
end

-- Boat validation
local function ValidateBoat(boat)
	if not boat or not boat:IsA("Model") then return false end
	if not boat.PrimaryPart then return false end

	local ownerId = boat:GetAttribute("OwnerId")
	if not ownerId then return false end

	local seat = boat:FindFirstChildOfClass("VehicleSeat")
	if not seat then return false end

	local boatType = boat:GetAttribute("BoatType")
	if boatType then
		local lastValidated = boat:GetAttribute("LastValidated") or 0
		if tick() - lastValidated > 30 then
			boat:SetAttribute("LastValidated", tick())

			local partCount = #boat:GetDescendants()
			local maxParts = boat:GetAttribute("OriginalPartCount")
			if maxParts and partCount > maxParts * 2 then
				warn("Boat tampering detected for", ownerId)
				return false
			end
		end
	end

	return true
end

-- ENHANCED PHYSICS SETUP
local function SetupBoatPhysics(boat, config)
	local primaryPart = boat.PrimaryPart
	if not primaryPart then 
		warn("Boat has no PrimaryPart!")
		return false 
	end

	boat:SetAttribute("OriginalPartCount", #boat:GetDescendants())

	-- Clean up any existing physics objects first
	local oldAttachment = primaryPart:FindFirstChild("BoatAttachment")
	if oldAttachment then oldAttachment:Destroy() end

	-- Create attachments
	local boatAttachment = Instance.new("Attachment")
	boatAttachment.Name = "BoatAttachment"
	boatAttachment.Position = Vector3.new(0, 0, 0)
	boatAttachment.CFrame = CFrame.new(0, 0, 0)
	boatAttachment.Parent = primaryPart

	-- Create control part with unique name
	local controlPart = Instance.new("Part")
	controlPart.Name = "BoatControlPart_" .. HttpService:GenerateGUID(false)
	controlPart.Transparency = 1
	controlPart.CanCollide = false
	controlPart.Anchored = true
	controlPart.Size = Vector3.new(1, 1, 1)
	controlPart.CFrame = primaryPart.CFrame
	controlPart:SetAttribute("OwnerUserId", boat:GetAttribute("OwnerId"))
	controlPart:SetAttribute("BoatId", boat:GetAttribute("BoatId"))
	controlPart.Parent = workspace

	local controlAttachment = Instance.new("Attachment")
	controlAttachment.Name = "ControlAttachment"
	controlAttachment.CFrame = CFrame.new(0, 0, 0)
	controlAttachment.Parent = controlPart

	-- Movement constraints with weight consideration
	local alignPos = Instance.new("AlignPosition")
	alignPos.Name = "BoatAlignPosition"
	alignPos.Attachment0 = boatAttachment
	alignPos.Attachment1 = controlAttachment

	-- Adjust physics based on weight
	local weightFactor = 1 + (config.Weight / 10)

	if config.Type == "Submarine" then
		alignPos.MaxForce = 2000000 * weightFactor
		alignPos.MaxVelocity = config.MaxSpeed + 10
		alignPos.Responsiveness = 100 / (1 + config.Weight * 0.05)
		alignPos.RigidityEnabled = true
	else
		alignPos.MaxForce = 1000000 * weightFactor
		alignPos.MaxVelocity = config.MaxSpeed + 10
		alignPos.Responsiveness = 50 / (1 + config.Weight * 0.05)
		alignPos.RigidityEnabled = true
	end

	alignPos.Parent = primaryPart

	-- Rotation constraints with weight consideration
	local alignOri = Instance.new("AlignOrientation")
	alignOri.Name = "BoatAlignOrientation"
	alignOri.Attachment0 = boatAttachment
	alignOri.Attachment1 = controlAttachment

	if config.Type == "Submarine" then
		alignOri.MaxTorque = 1000000 * weightFactor
		alignOri.MaxAngularVelocity = 8 / (1 + config.Weight * 0.1)
		alignOri.Responsiveness = 25 / (1 + config.Weight * 0.05)
		alignOri.RigidityEnabled = false
	else
		alignOri.MaxTorque = 800000 * weightFactor
		alignOri.MaxAngularVelocity = 10 / (1 + config.Weight * 0.1)
		alignOri.Responsiveness = 30 / (1 + config.Weight * 0.05)
		alignOri.RigidityEnabled = false
	end

	alignOri.Parent = primaryPart

	-- BodyVelocity for momentum simulation
	local bodyVel = Instance.new("BodyVelocity")
	bodyVel.Name = "BoatBodyVelocity"
	bodyVel.MaxForce = Vector3.new(4000 * weightFactor, 4000 * weightFactor, 4000 * weightFactor)
	bodyVel.Velocity = Vector3.new(0, 0, 0)
	bodyVel.Parent = primaryPart

	controlPart:SetAttribute("HasBodyVelocity", true)

	-- Store physics objects for proper cleanup
	if not BoatPhysicsObjects[boat] then
		BoatPhysicsObjects[boat] = {}
	end
	BoatPhysicsObjects[boat] = {
		controlPart = controlPart,
		alignPos = alignPos,
		alignOri = alignOri,
		bodyVel = bodyVel,
		boatAttachment = boatAttachment,
		controlAttachment = controlAttachment
	}

	return controlPart
end

-- Enhanced cleanup function
local function CleanupBoat(player)
	-- Clean up acceleration data
	BoatSpeeds[player] = nil
	BoatTurnSpeeds[player] = nil
	BoatAccelerationData[player] = nil
	PlayerViolations[player] = nil

	-- Clean up boat and physics
	local boat = ActiveBoats[player]
	if boat then
		-- Clean up physics objects first
		local physicsObjs = BoatPhysicsObjects[boat]
		if physicsObjs then
			for _, obj in pairs(physicsObjs) do
				if obj and obj.Parent then
					pcall(function() obj:Destroy() end)
				end
			end
			BoatPhysicsObjects[boat] = nil
		end

		-- Clean up boat parts
		pcall(function()
			RestoreCanCollideStates(boat)
			for _, desc in pairs(boat:GetDescendants()) do
				if desc:IsA("Constraint") or desc:IsA("BodyMover") then
					desc:Destroy()
				end
			end
			boat:Destroy()
		end)
		ActiveBoats[player] = nil
	end

	-- Clean up controller
	local controller = BoatControllers[player]
	if controller then
		pcall(function() controller:Destroy() end)
		BoatControllers[player] = nil
	end

	-- Clean up connections
	local connections = BoatConnections[player]
	if connections then
		for _, conn in pairs(connections) do
			if conn then
				pcall(function() conn:Disconnect() end)
			end
		end
		BoatConnections[player] = nil
        end

        BoatControls[player] = nil
        BoatLastActivity[player] = nil
        BoatSecurity.CleanupPlayer(player)
        SubmarineStates[player] = nil
end

-- Process cleanup queue
local function UpdateSubmarineStressMetrics(state)
        if not state then
                return 1, 1, 1, 0
        end

        local integrityRatio = 1
        if state.maxHealth > 0 then
                integrityRatio = math.clamp(state.health / state.maxHealth, 0, 1)
        end

        local speedMultiplier = SUB_SPEED_MIN_MULTIPLIER + (1 - SUB_SPEED_MIN_MULTIPLIER) * integrityRatio
        if integrityRatio >= 0.995 then
                speedMultiplier = 1
        end

        local accelMultiplier = SUB_ACCEL_MIN_MULTIPLIER + (1 - SUB_ACCEL_MIN_MULTIPLIER) * integrityRatio
        if integrityRatio >= 0.995 then
                accelMultiplier = 1
        end

        local shakeIntensity = 0
        if integrityRatio < SUB_SHAKE_START_RATIO then
                shakeIntensity = math.clamp((SUB_SHAKE_START_RATIO - integrityRatio) / SUB_SHAKE_START_RATIO, 0, 1)
        end

        state.integrityRatio = integrityRatio
        state.speedMultiplier = speedMultiplier
        state.accelMultiplier = accelMultiplier
        state.shakeIntensity = shakeIntensity

        return integrityRatio, speedMultiplier, accelMultiplier, shakeIntensity
end

local function GetOrCreateSubmarineState(player, config)
        local state = SubmarineStates[player]
        local maxHealth = (config and config.MaxHealth) or (state and state.maxHealth) or 100

        if not state then
                state = {
                        maxHealth = maxHealth,
                        health = maxHealth,
                        lastHealthPercentPrint = 100,
                        timeOverDepth = 0,
                        wasOverDepth = false,
                        lastWarningTime = 0,
                        lastSafeMessageTime = 0,
                        isImploding = false,
                        lastDepth = 0,
                        integrityRatio = 1,
                        speedMultiplier = 1,
                        accelMultiplier = 1,
                        shakeIntensity = 0,
                        lastStressOffset = ZERO_VECTOR,
                        currentJitterAllowance = 0,
                        hullRadius = nil,
                        hullRadiusPart = nil,
                        lastStressOffsetDelta = 0,
                        lastLeakEmissionRate = 0,
                        lastWarningRange = 0,
                        lastWarningBrightness = 0,
                        lastCollisionTime = 0,
                        recentCollisionParts = {},
                        lastCollisionPrint = 0,
                }
                state.shakeRandom = Random.new()
                state.warningPhase = math.random()
                SubmarineStates[player] = state
        else
                if state.maxHealth ~= maxHealth then
                        state.maxHealth = maxHealth
                        state.health = math.clamp(state.health, 0, maxHealth)
                end

                state.recentCollisionParts = state.recentCollisionParts or {}
        end

        UpdateSubmarineStressMetrics(state)
        return state
end

local INSTANT_KILL_ATTRIBUTE_NAMES = {
        "SubInstantKill",
        "InstantSubKill",
        "InstantKill",
        "KillOnTouch",
}

local INSTANT_KILL_TAGS = {
        SubInstantKill = true,
        InstantKill = true,
        SubmarineInstantKill = true,
}

local function FindFirstAttributeInAncestors(instance, attributeName)
        local current = instance
        while current do
                if current:GetAttribute(attributeName) ~= nil then
                        return current:GetAttribute(attributeName), current
                end
                current = current.Parent
        end

        return nil, nil
end

local function DescribeInstantKill(part)
        if not part or not part:IsA("BasePart") then
                return nil
        end

        for _, attributeName in ipairs(INSTANT_KILL_ATTRIBUTE_NAMES) do
                local value, source = FindFirstAttributeInAncestors(part, attributeName)
                if value ~= nil then
                        local sourceName = source and source:GetFullName() or part:GetFullName()
                        return string.format("attribute '%s' on %s", attributeName, sourceName)
                end
        end

        local success, tags = pcall(CollectionService.GetTags, CollectionService, part)
        if success then
                for _, tag in ipairs(tags) do
                        if INSTANT_KILL_TAGS[tag] then
                                return string.format("CollectionService tag '%s'", tag)
                        end
                end
        end

        return nil
end

local function GetCollisionDamageMultiplier(part)
        if not part or not part:IsA("BasePart") then
                return 1
        end

        local multiplier, source = FindFirstAttributeInAncestors(part, "SubDamageMultiplier")
        if typeof(multiplier) == "number" and multiplier > 0 then
                return multiplier
        elseif typeof(multiplier) == "number" and multiplier == 0 and source then
                return 0
        end

        return 1
end

local function ApplySubmarineCollisionDamage(player, boat, config, hitPart, otherPart)
        if not boat or not boat.Parent or not otherPart or not otherPart:IsA("BasePart") then
                return
        end

        if otherPart:IsDescendantOf(boat) then
                return
        end

        local state = GetOrCreateSubmarineState(player, config)
        if not state or state.isImploding then
                return
        end

        local now = tick()
        if (now - (state.lastCollisionTime or 0)) < SUB_COLLISION_GLOBAL_COOLDOWN then
                return
        end

        state.recentCollisionParts = state.recentCollisionParts or {}
        for trackedPart, hitTime in pairs(state.recentCollisionParts) do
                if not hitTime or (now - hitTime) > (SUB_COLLISION_PART_COOLDOWN * 2) or (trackedPart and not trackedPart.Parent) then
                        state.recentCollisionParts[trackedPart] = nil
                end
        end
        local lastForPart = state.recentCollisionParts[otherPart]
        if lastForPart and (now - lastForPart) < SUB_COLLISION_PART_COOLDOWN then
                return
        end

        state.lastCollisionTime = now
        state.recentCollisionParts[otherPart] = now

        local instantReason = DescribeInstantKill(otherPart)
        if instantReason then
                print(string.format(
                        "[Submarine] Instant hull failure triggered by collision with %s (%s).",
                        otherPart:GetFullName(),
                        instantReason
                ))

                state.health = 0
                TriggerSubmarineImplosion(player, boat, config)
                return
        end

        local primaryPart = boat.PrimaryPart
        if not primaryPart then
                return
        end

        if not state.maxHealth or state.maxHealth <= 0 then
                return
        end

        local boatVelocity = primaryPart.AssemblyLinearVelocity or ZERO_VECTOR
        local otherVelocity = otherPart.AssemblyLinearVelocity or ZERO_VECTOR
        local relativeSpeed = (boatVelocity - otherVelocity).Magnitude

        if relativeSpeed < SUB_COLLISION_MIN_SPEED then
                return
        end

        local speedRange = math.max(SUB_COLLISION_MAX_SPEED - SUB_COLLISION_MIN_SPEED, 1)
        local normalizedImpact = math.clamp((relativeSpeed - SUB_COLLISION_MIN_SPEED) / speedRange, 0, 1)
        normalizedImpact = normalizedImpact ^ SUB_COLLISION_IMPULSE_EXPONENT

        local boatMass = primaryPart.AssemblyMass or primaryPart:GetMass()
        local otherMass = otherPart.AssemblyMass or otherPart:GetMass()
        local massFactor = 1
        if boatMass and boatMass > 0 and otherMass and otherMass > 0 then
                massFactor = math.clamp(otherMass / boatMass, 0.4, 2.5)
        elseif otherPart.Anchored then
                massFactor = 1.35
        end

        local anchoredFactor = otherPart.Anchored and 1.2 or 1
        local damageMultiplier = GetCollisionDamageMultiplier(otherPart)

        local damage = state.maxHealth
                * SUB_COLLISION_DAMAGE_RATIO
                * normalizedImpact
                * massFactor
                * anchoredFactor
                * damageMultiplier
        if damage <= 0 then
                return
        end

        state.health = math.max(state.health - damage, 0)
        UpdateSubmarineStressMetrics(state)

        local currentPercent = math.clamp(math.floor((state.health / state.maxHealth) * 100), 0, 100)
        if state.health <= 0 then
                local impactSource
                if hitPart and hitPart.Parent == boat then
                        impactSource = string.format("%s -> %s", hitPart:GetFullName(), otherPart:GetFullName())
                else
                        impactSource = otherPart:GetFullName()
                end

                print(string.format(
                        "[Submarine] Hull collapsed after collision between %s at %.1f studs/s.",
                        impactSource,
                        relativeSpeed
                ))
                TriggerSubmarineImplosion(player, boat, config)
                return
        end

        if not state.lastHealthPercentPrint or currentPercent <= state.lastHealthPercentPrint - SUB_HEALTH_WARNING_STEP then
                print(string.format(
                        "[Submarine] Hull integrity at %d%% after collision with %s (impact speed %.1f).",
                        currentPercent,
                        otherPart:GetFullName(),
                        relativeSpeed
                ))
                state.lastHealthPercentPrint = currentPercent
        elseif (now - (state.lastCollisionPrint or 0)) > SUB_COLLISION_PRINT_COOLDOWN then
                print(string.format(
                        "[Submarine] Collision registered with %s (impact speed %.1f).",
                        otherPart:GetFullName(),
                        relativeSpeed
                ))
                state.lastCollisionPrint = now
        end
end

local function SetupSubmarineCollisionMonitoring(player, boat, config)
        if not boat or not boat.PrimaryPart then
                return
        end

        local state = GetOrCreateSubmarineState(player, config)
        state.lastCollisionTime = 0
        state.lastCollisionPrint = 0
        state.recentCollisionParts = state.recentCollisionParts or {}
        for trackedPart in pairs(state.recentCollisionParts) do
                state.recentCollisionParts[trackedPart] = nil
        end

        if state.collisionPollConnection then
                state.collisionPollConnection:Disconnect()
                state.collisionPollConnection = nil
        end

        state.collisionPollParts = state.collisionPollParts or {}
        clearTable(state.collisionPollParts)
        state.collisionPollIndex = 0
        state.nextCollisionPoll = 0

        local connections = BoatConnections[player]
        if not connections then
                connections = {}
                BoatConnections[player] = connections
        end

<<<<<<< HEAD
        local hitboxParts = {}
        for _, desc in ipairs(boat:GetDescendants()) do
                if desc:IsA("BasePart") and string.lower(desc.Name) == "hitbox" then
=======
        local monitoredParts = {}
        for _, desc in ipairs(boat:GetDescendants()) do
                if desc:IsA("BasePart") and desc.CanCollide then
>>>>>>> 0a01135a
                        if desc.CanTouch == false then
                                desc.CanTouch = true
                        end
                        local connection = desc.Touched:Connect(function(otherPart)
                                ApplySubmarineCollisionDamage(player, boat, config, desc, otherPart)
                        end)
                        table.insert(connections, connection)
<<<<<<< HEAD
                        table.insert(hitboxParts, desc)
                end
        end

        if #hitboxParts == 0 then
                warn(string.format("[Submarine] No Hitbox part found for %s; collision damage may not register.", boat:GetFullName()))
        else
                state.collisionPollParts = hitboxParts
                local ancestryConnection = boat.AncestryChanged:Connect(function(_, parent)
                        if not parent then
                                for _, part in ipairs(hitboxParts) do
                                        state.recentCollisionParts[part] = nil
                                end
                                clearTable(hitboxParts)
=======
                        table.insert(monitoredParts, desc)
                end
        end

        if #monitoredParts > 0 then
                state.collisionPollParts = monitoredParts
                local ancestryConnection = boat.AncestryChanged:Connect(function(_, parent)
                        if not parent then
                                for _, part in ipairs(monitoredParts) do
                                        state.recentCollisionParts[part] = nil
                                end
                                clearTable(monitoredParts)
>>>>>>> 0a01135a
                                clearTable(state.collisionPollParts)
                                state.collisionPollIndex = 0
                        end
                end)
                table.insert(connections, ancestryConnection)

                state.collisionPollConnection = RunService.Heartbeat:Connect(function()
                        if state.isImploding then
                                return
                        end

                        if not boat.Parent then
                                return
                        end

                        local primaryPart = boat.PrimaryPart
                        if not primaryPart then
                                return
                        end

                        if primaryPart:GetNetworkOwner() == nil then
                                return
                        end

                        local now = tick()
                        if now < (state.nextCollisionPoll or 0) then
                                return
                        end

                        local pollParts = state.collisionPollParts
                        local totalParts = pollParts and #pollParts or 0
                        if totalParts == 0 then
                                return
                        end

                        state.nextCollisionPoll = now + SUB_COLLISION_POLL_INTERVAL

                        local index = state.collisionPollIndex or 0
                        local checksRemaining = math.min(totalParts, SUB_COLLISION_POLL_PART_LIMIT)
                        local checked = 0

                        while checked < checksRemaining and totalParts > 0 do
                                index += 1
                                if index > totalParts then
                                        index = 1
                                end

                                local part = pollParts[index]
                                if not part or not part.Parent or not part:IsDescendantOf(boat) then
                                        table.remove(pollParts, index)
                                        totalParts -= 1
                                        if totalParts == 0 then
                                                index = 0
                                                break
                                        end
                                        if index > totalParts then
                                                index = 0
                                        else
                                                index -= 1
                                        end
                                else
                                        checked += 1
                                        if part.CanTouch ~= false then
                                                local touchingParts = part:GetTouchingParts()
                                                for _, otherPart in ipairs(touchingParts) do
                                                        if otherPart and otherPart:IsA("BasePart") then
                                                                ApplySubmarineCollisionDamage(player, boat, config, part, otherPart)
                                                        end
                                                end
                                        end
                                end
                        end

                        state.collisionPollIndex = index
                end)
                table.insert(connections, state.collisionPollConnection)
        end
end

local function ApplySubmarineStressEffects(player, boat, config, targetCFrame, deltaTime)
        local state = SubmarineStates[player]
        if not state or state.isImploding or not boat or not boat.PrimaryPart then
                if state then
                        state.currentJitterAllowance = 0
                        state.lastStressOffset = ZERO_VECTOR
                        state.lastStressOffsetDelta = 0
                end
                return targetCFrame
        end

        local integrityRatio = state.integrityRatio or 1
        local primaryPart = boat.PrimaryPart
        local baseCFrame = targetCFrame
        local previousStressOffset = state.lastStressOffset or ZERO_VECTOR
        local jitterAllowance = 0

        if state.shakeIntensity and state.shakeIntensity > 0 then
                local randomGen = state.shakeRandom or Random.new()
                state.shakeRandom = randomGen

                local offsetMagnitude = SUB_SHAKE_MAX_OFFSET * state.shakeIntensity
                local angleMagnitude = SUB_SHAKE_MAX_ANGLE * state.shakeIntensity

                local offset = Vector3.new(
                        randomGen:NextNumber(-offsetMagnitude, offsetMagnitude),
                        randomGen:NextNumber(-offsetMagnitude, offsetMagnitude),
                        randomGen:NextNumber(-offsetMagnitude, offsetMagnitude)
                )

                local rotX = randomGen:NextNumber(-angleMagnitude, angleMagnitude)
                local rotY = randomGen:NextNumber(-angleMagnitude, angleMagnitude)
                local rotZ = randomGen:NextNumber(-angleMagnitude, angleMagnitude)

                local stressOffsetWorld = baseCFrame:VectorToWorldSpace(offset)
                targetCFrame = baseCFrame * CFrame.new(offset) * CFrame.Angles(rotX, rotY, rotZ)

                local hullRadius = state.hullRadius
                if not hullRadius or state.hullRadiusPart ~= primaryPart then
                        hullRadius = primaryPart.Size.Magnitude * 0.5
                        state.hullRadius = hullRadius
                        state.hullRadiusPart = primaryPart
                end

                local offsetDelta = (stressOffsetWorld - previousStressOffset).Magnitude
                local baselineAllowance = offsetMagnitude * 0.35
                if hullRadius then
                        baselineAllowance = baselineAllowance + math.min(hullRadius, 1) * (angleMagnitude * 0.5)
                end

                jitterAllowance = math.max(offsetDelta, baselineAllowance)
                state.lastStressOffset = stressOffsetWorld
                state.lastStressOffsetDelta = offsetDelta
        end

        if integrityRatio < SUB_LEAK_THRESHOLD then
                local attachment = state.damageAttachment
                if not attachment or attachment.Parent ~= primaryPart then
                        attachment = Instance.new("Attachment")
                        attachment.Name = "HullLeakAttachment"
                        attachment.Position = Vector3.new(0, -primaryPart.Size.Y * 0.4, 0)
                        attachment.Parent = primaryPart
                        state.damageAttachment = attachment
                end

                local currentTime = tick()
                if (currentTime - (state.lastLeakOffsetTime or 0)) > SUB_LEAK_OFFSET_INTERVAL then
                        state.lastLeakOffsetTime = currentTime
                        local randomGen = state.shakeRandom or Random.new()
                        local offset = Vector3.new(
                                randomGen:NextNumber(-primaryPart.Size.X * 0.45, primaryPart.Size.X * 0.45),
                                randomGen:NextNumber(-primaryPart.Size.Y * 0.45, primaryPart.Size.Y * 0.2),
                                randomGen:NextNumber(-primaryPart.Size.Z * 0.45, primaryPart.Size.Z * 0.45)
                        )
                        attachment.Position = offset
                end

                local emitter = state.damageEmitter
                if not emitter or emitter.Parent ~= attachment then
                        emitter = Instance.new("ParticleEmitter")
                        emitter.Name = "HullLeakBubbles"
                        emitter.Rate = 0
                        emitter.Speed = NumberRange.new(5, 9)
                        emitter.Lifetime = NumberRange.new(0.8, 1.4)
                        emitter.Size = NumberSequence.new({
                                NumberSequenceKeypoint.new(0, 0.4),
                                NumberSequenceKeypoint.new(0.5, 0.9),
                                NumberSequenceKeypoint.new(1, 0.3)
                        })
                        emitter.Transparency = NumberSequence.new({
                                NumberSequenceKeypoint.new(0, 0),
                                NumberSequenceKeypoint.new(1, 1)
                        })
                        emitter.Color = ColorSequence.new(Color3.fromRGB(214, 238, 255))
                        emitter.Acceleration = Vector3.new(0, 14, 0)
                        emitter.SpreadAngle = Vector2.new(45, 45)
                        emitter.Parent = attachment
                        state.damageEmitter = emitter
                        state.lastLeakEmissionRate = 0
                end

                local emissionRate = math.clamp(30 + (1 - integrityRatio) * SUB_LEAK_MAX_RATE, 20, SUB_LEAK_MAX_RATE)
                if math.abs((state.lastLeakEmissionRate or 0) - emissionRate) > 1 then
                        state.damageEmitter.Rate = emissionRate
                        state.lastLeakEmissionRate = emissionRate
                end

                local shouldEnableEmitter = emissionRate > 0
                if state.damageEmitter.Enabled ~= shouldEnableEmitter then
                        state.damageEmitter.Enabled = shouldEnableEmitter
                end
        elseif state.damageEmitter then
                if state.damageEmitter.Rate ~= 0 then
                        state.damageEmitter.Rate = 0
                end
                if state.damageEmitter.Enabled then
                        state.damageEmitter.Enabled = false
                end
                state.lastLeakEmissionRate = 0
        end

        if integrityRatio < SUB_WARNING_LIGHT_THRESHOLD then
                local light = state.warningLight
                if not light or light.Parent ~= primaryPart then
                        light = Instance.new("PointLight")
                        light.Name = "HullWarningLight"
                        light.Color = SUB_WARNING_LIGHT_COLOR
                        light.Shadows = false
                        light.Range = SUB_WARNING_LIGHT_BASE_RANGE
                        light.Brightness = SUB_WARNING_LIGHT_MIN_BRIGHTNESS
                        light.Enabled = true
                        light.Parent = primaryPart
                        state.warningLight = light
                        state.lastWarningRange = light.Range
                        state.lastWarningBrightness = light.Brightness
                end

                local pulse = 0.5 + 0.5 * math.sin((tick() * SUB_WARNING_LIGHT_PULSE_SPEED) + (state.warningPhase or 0))
                local intensityFactor = (1 - integrityRatio)
                if not light.Enabled then
                        light.Enabled = true
                end

                local targetRange = SUB_WARNING_LIGHT_BASE_RANGE
                        + intensityFactor * (SUB_WARNING_LIGHT_MAX_RANGE - SUB_WARNING_LIGHT_BASE_RANGE)
                if math.abs((state.lastWarningRange or 0) - targetRange) > 0.25 then
                        light.Range = targetRange
                        state.lastWarningRange = targetRange
                end

                local targetBrightness = SUB_WARNING_LIGHT_MIN_BRIGHTNESS
                        + pulse * (SUB_WARNING_LIGHT_MAX_BRIGHTNESS - SUB_WARNING_LIGHT_MIN_BRIGHTNESS) * intensityFactor
                if math.abs((state.lastWarningBrightness or 0) - targetBrightness) > 0.25 then
                        light.Brightness = targetBrightness
                        state.lastWarningBrightness = targetBrightness
                end

        elseif state.warningLight then
                if state.warningLight.Enabled then
                        state.warningLight.Enabled = false
                end
        end

        if jitterAllowance == 0 then
                jitterAllowance = previousStressOffset.Magnitude
                state.lastStressOffset = ZERO_VECTOR
                state.lastStressOffsetDelta = jitterAllowance
        end
<<<<<<< HEAD

        if jitterAllowance < 0.05 then
                jitterAllowance = 0
                state.lastStressOffsetDelta = 0
        end

        state.currentJitterAllowance = jitterAllowance

        return targetCFrame
end

local function CreateSubmarineImplosionDebris(boat, primaryPart)
        if not boat or not primaryPart then
                return
        end

        local randomGen = Random.new()
        local created = 0

        for _, desc in ipairs(boat:GetDescendants()) do
                if created >= SUB_IMPL_DEBRIS_MAX_COUNT then
                        break
                end

                if desc:IsA("BasePart") and desc.Transparency < 1 and desc.Size.Magnitude > 0 then
                        local success, debrisPart = pcall(function()
                                return desc:Clone()
                        end)

                        if success and debrisPart and debrisPart:IsA("BasePart") then
                                created += 1

                                debrisPart.Name = desc.Name .. "_Debris"
                                debrisPart.Anchored = false
                                debrisPart.CanCollide = false
                                debrisPart.CanTouch = false
                                debrisPart.CanQuery = false
                                debrisPart.Massless = false
                                debrisPart.CFrame = desc.CFrame
                                debrisPart.Parent = workspace
                                debrisPart:BreakJoints()

                                for _, child in ipairs(debrisPart:GetDescendants()) do
                                        if child:IsA("Weld") or child:IsA("Motor6D") or child:IsA("Constraint") or child:IsA("BodyMover") then
                                                child:Destroy()
                                        elseif child:IsA("ParticleEmitter") then
                                                child.Enabled = false
                                                child.Rate = 0
                                        elseif child:IsA("Light") then
                                                child.Enabled = false
                                        end
                                end

                                local direction = (debrisPart.Position - primaryPart.Position)
                                if direction.Magnitude < 0.001 then
                                        direction = Vector3.new(
                                                randomGen:NextNumber(-1, 1),
                                                randomGen:NextNumber(-1, 1),
                                                randomGen:NextNumber(-1, 1)
                                        )
                                end
                                direction = direction.Unit

                                local speed = randomGen:NextNumber(SUB_IMPL_DEBRIS_MIN_SPEED, SUB_IMPL_DEBRIS_MAX_SPEED)
                                local angular = SUB_IMPL_DEBRIS_MAX_ANGULAR

                                debrisPart.AssemblyLinearVelocity = direction * speed
                                debrisPart.AssemblyAngularVelocity = Vector3.new(
                                        randomGen:NextNumber(-angular, angular),
                                        randomGen:NextNumber(-angular, angular),
                                        randomGen:NextNumber(-angular, angular)
                                )

                                if TweenService then
                                        local fadeTween = TweenService:Create(
                                                debrisPart,
                                                TweenInfo.new(SUB_IMPL_DEBRIS_FADE_TIME, Enum.EasingStyle.Quad, Enum.EasingDirection.In),
                                                {Transparency = 1}
                                        )
                                        fadeTween:Play()
                                end

                                Debris:AddItem(debrisPart, SUB_IMPL_DEBRIS_LIFETIME)
                        elseif debrisPart then
                                debrisPart:Destroy()
                        end
                end
        end
end

local function TriggerSubmarineImplosion(player, boat, config)
        local state = SubmarineStates[player]
        if state then
                if state.isImploding then
                        return
                end
                state.isImploding = true
        end

        local playerName = player and player.Name or "Unknown"
        print(('[Submarine] CRITICAL: %s\'s submarine has imploded under pressure!'):format(playerName))

        local primaryPart = boat and boat.PrimaryPart
        if primaryPart then
                local effectPart = Instance.new("Part")
                effectPart.Name = "SubImplosionEffect"
                effectPart.Anchored = true
                effectPart.CanCollide = false
                effectPart.Transparency = 1
                effectPart.Size = Vector3.new(1, 1, 1)
                effectPart.CFrame = primaryPart.CFrame
                effectPart.Parent = workspace

                local bubbleBurst = Instance.new("ParticleEmitter")
                bubbleBurst.Name = "ImplosionBubbles"
                bubbleBurst.Rate = 0
                bubbleBurst.Speed = NumberRange.new(25, 35)
                bubbleBurst.Lifetime = NumberRange.new(0.35, 0.6)
                bubbleBurst.Size = NumberSequence.new({
                        NumberSequenceKeypoint.new(0, 6),
                        NumberSequenceKeypoint.new(1, 0)
                })
                bubbleBurst.Transparency = NumberSequence.new({
                        NumberSequenceKeypoint.new(0, 0),
                        NumberSequenceKeypoint.new(1, 1)
                })
                bubbleBurst.Acceleration = Vector3.new(0, -60, 0)
                bubbleBurst.Color = ColorSequence.new(Color3.fromRGB(210, 235, 255), Color3.fromRGB(32, 120, 255))
                bubbleBurst.SpreadAngle = Vector2.new(360, 360)
                bubbleBurst.LightEmission = 0.8
                bubbleBurst.Parent = effectPart
                bubbleBurst:Emit(200)

                local shockwave = Instance.new("ParticleEmitter")
                shockwave.Name = "ImplosionShockwave"
                shockwave.Rate = 0
                shockwave.Speed = NumberRange.new(15, 18)
                shockwave.Lifetime = NumberRange.new(0.2, 0.35)
                shockwave.Size = NumberSequence.new({
                        NumberSequenceKeypoint.new(0, 2),
                        NumberSequenceKeypoint.new(0.3, 8),
                        NumberSequenceKeypoint.new(1, 12)
                })
                shockwave.Transparency = NumberSequence.new({
                        NumberSequenceKeypoint.new(0, 0),
                        NumberSequenceKeypoint.new(1, 1)
                })
                shockwave.Color = ColorSequence.new(Color3.fromRGB(255, 255, 255))
                shockwave.LightEmission = 1
                shockwave.Parent = effectPart
                shockwave:Emit(35)

                Debris:AddItem(effectPart, 3)

                local implosionFlash = Instance.new("Explosion")
                implosionFlash.Name = "SubImplosionFlash"
                implosionFlash.BlastPressure = 0
                implosionFlash.BlastRadius = 0
                implosionFlash.DestroyJointRadiusPercent = 0
                implosionFlash.Position = primaryPart.Position
                implosionFlash.Visible = true
                implosionFlash.Parent = workspace

                CreateSubmarineImplosionDebris(boat, primaryPart)

                if state.damageEmitter then
                        state.damageEmitter.Rate = 0
                        state.damageEmitter.Enabled = false
                end
                if state.warningLight then
                        state.warningLight.Enabled = false
                end

=======

        if jitterAllowance < 0.05 then
                jitterAllowance = 0
                state.lastStressOffsetDelta = 0
        end

        state.currentJitterAllowance = jitterAllowance

        return targetCFrame
end

local function CreateSubmarineImplosionDebris(boat, primaryPart)
        if not boat or not primaryPart then
                return
        end

        local randomGen = Random.new()
        local created = 0

        for _, desc in ipairs(boat:GetDescendants()) do
                if created >= SUB_IMPL_DEBRIS_MAX_COUNT then
                        break
                end

                if desc:IsA("BasePart") and desc.Transparency < 1 and desc.Size.Magnitude > 0 then
                        local success, debrisPart = pcall(function()
                                return desc:Clone()
                        end)

                        if success and debrisPart and debrisPart:IsA("BasePart") then
                                created += 1

                                debrisPart.Name = desc.Name .. "_Debris"
                                debrisPart.Anchored = false
                                debrisPart.CanCollide = false
                                debrisPart.CanTouch = false
                                debrisPart.CanQuery = false
                                debrisPart.Massless = false
                                debrisPart.CFrame = desc.CFrame
                                debrisPart.Parent = workspace
                                debrisPart:BreakJoints()

                                for _, child in ipairs(debrisPart:GetDescendants()) do
                                        if child:IsA("Weld") or child:IsA("Motor6D") or child:IsA("Constraint") or child:IsA("BodyMover") then
                                                child:Destroy()
                                        elseif child:IsA("ParticleEmitter") then
                                                child.Enabled = false
                                                child.Rate = 0
                                        elseif child:IsA("Light") then
                                                child.Enabled = false
                                        end
                                end

                                local direction = (debrisPart.Position - primaryPart.Position)
                                if direction.Magnitude < 0.001 then
                                        direction = Vector3.new(
                                                randomGen:NextNumber(-1, 1),
                                                randomGen:NextNumber(-1, 1),
                                                randomGen:NextNumber(-1, 1)
                                        )
                                end
                                direction = direction.Unit

                                local speed = randomGen:NextNumber(SUB_IMPL_DEBRIS_MIN_SPEED, SUB_IMPL_DEBRIS_MAX_SPEED)
                                local angular = SUB_IMPL_DEBRIS_MAX_ANGULAR

                                debrisPart.AssemblyLinearVelocity = direction * speed
                                debrisPart.AssemblyAngularVelocity = Vector3.new(
                                        randomGen:NextNumber(-angular, angular),
                                        randomGen:NextNumber(-angular, angular),
                                        randomGen:NextNumber(-angular, angular)
                                )

                                if TweenService then
                                        local fadeTween = TweenService:Create(
                                                debrisPart,
                                                TweenInfo.new(SUB_IMPL_DEBRIS_FADE_TIME, Enum.EasingStyle.Quad, Enum.EasingDirection.In),
                                                {Transparency = 1}
                                        )
                                        fadeTween:Play()
                                end

                                Debris:AddItem(debrisPart, SUB_IMPL_DEBRIS_LIFETIME)
                        elseif debrisPart then
                                debrisPart:Destroy()
                        end
                end
        end
end

local function TriggerSubmarineImplosion(player, boat, config)
        local state = SubmarineStates[player]
        if state then
                if state.isImploding then
                        return
                end
                state.isImploding = true
        end

        local playerName = player and player.Name or "Unknown"
        print(('[Submarine] CRITICAL: %s\'s submarine has imploded under pressure!'):format(playerName))

        local primaryPart = boat and boat.PrimaryPart
        if primaryPart then
                local effectPart = Instance.new("Part")
                effectPart.Name = "SubImplosionEffect"
                effectPart.Anchored = true
                effectPart.CanCollide = false
                effectPart.Transparency = 1
                effectPart.Size = Vector3.new(1, 1, 1)
                effectPart.CFrame = primaryPart.CFrame
                effectPart.Parent = workspace

                local bubbleBurst = Instance.new("ParticleEmitter")
                bubbleBurst.Name = "ImplosionBubbles"
                bubbleBurst.Rate = 0
                bubbleBurst.Speed = NumberRange.new(25, 35)
                bubbleBurst.Lifetime = NumberRange.new(0.35, 0.6)
                bubbleBurst.Size = NumberSequence.new({
                        NumberSequenceKeypoint.new(0, 6),
                        NumberSequenceKeypoint.new(1, 0)
                })
                bubbleBurst.Transparency = NumberSequence.new({
                        NumberSequenceKeypoint.new(0, 0),
                        NumberSequenceKeypoint.new(1, 1)
                })
                bubbleBurst.Acceleration = Vector3.new(0, -60, 0)
                bubbleBurst.Color = ColorSequence.new(Color3.fromRGB(210, 235, 255), Color3.fromRGB(32, 120, 255))
                bubbleBurst.SpreadAngle = Vector2.new(360, 360)
                bubbleBurst.LightEmission = 0.8
                bubbleBurst.Parent = effectPart
                bubbleBurst:Emit(200)

                local shockwave = Instance.new("ParticleEmitter")
                shockwave.Name = "ImplosionShockwave"
                shockwave.Rate = 0
                shockwave.Speed = NumberRange.new(15, 18)
                shockwave.Lifetime = NumberRange.new(0.2, 0.35)
                shockwave.Size = NumberSequence.new({
                        NumberSequenceKeypoint.new(0, 2),
                        NumberSequenceKeypoint.new(0.3, 8),
                        NumberSequenceKeypoint.new(1, 12)
                })
                shockwave.Transparency = NumberSequence.new({
                        NumberSequenceKeypoint.new(0, 0),
                        NumberSequenceKeypoint.new(1, 1)
                })
                shockwave.Color = ColorSequence.new(Color3.fromRGB(255, 255, 255))
                shockwave.LightEmission = 1
                shockwave.Parent = effectPart
                shockwave:Emit(35)

                Debris:AddItem(effectPart, 3)

                local implosionFlash = Instance.new("Explosion")
                implosionFlash.Name = "SubImplosionFlash"
                implosionFlash.BlastPressure = 0
                implosionFlash.BlastRadius = 0
                implosionFlash.DestroyJointRadiusPercent = 0
                implosionFlash.Position = primaryPart.Position
                implosionFlash.Visible = true
                implosionFlash.Parent = workspace

                CreateSubmarineImplosionDebris(boat, primaryPart)

                if state.damageEmitter then
                        state.damageEmitter.Rate = 0
                        state.damageEmitter.Enabled = false
                end
                if state.warningLight then
                        state.warningLight.Enabled = false
                end

>>>>>>> 0a01135a
                for _, desc in ipairs(boat:GetDescendants()) do
                        if desc:IsA("BasePart") then
                                desc.CanCollide = false
                                desc.Transparency = 1
                        elseif desc:IsA("ParticleEmitter") then
                                desc.Rate = 0
                        end
                end
        end

        task.defer(function()
                CleanupBoat(player)
        end)
end

local function ApplySubmarineDepthDamage(player, boat, config, targetPosition, deltaTime)
        if not config or not config.MaxDepth then
                return false
        end

        local state = GetOrCreateSubmarineState(player, config)
        if state.isImploding then
                return true
        end

        local depth = SubmarinePhysics.GetDepth(targetPosition)
        state.lastDepth = depth

        local overDepth = depth - config.MaxDepth
        if overDepth <= 0 then
                if state.wasOverDepth then
                        state.wasOverDepth = false
                        state.timeOverDepth = math.max(state.timeOverDepth - deltaTime, 0)

                        if (tick() - (state.lastSafeMessageTime or 0)) > SUB_SAFE_RECOVERY_COOLDOWN then
                                local playerName = player and player.Name or "Unknown"
                                print(('[Submarine] Hull integrity stabilizing for %s\'s submarine.'):format(playerName))
                                state.lastSafeMessageTime = tick()
                        end
                else
                        state.timeOverDepth = math.max(state.timeOverDepth - deltaTime, 0)
                end

                if state.health < state.maxHealth then
                        local regenAmount = state.maxHealth * SUB_HEALTH_RECOVERY_RATE * deltaTime
                        state.health = math.min(state.maxHealth, state.health + regenAmount)
                        if state.health >= state.maxHealth then
                                state.lastHealthPercentPrint = 100
                        end
                end

                UpdateSubmarineStressMetrics(state)
                return false
        end

        state.wasOverDepth = true
        state.timeOverDepth = state.timeOverDepth + deltaTime

        if (tick() - (state.lastWarningTime or 0)) > SUB_DEPTH_WARNING_COOLDOWN then
                local playerName = player and player.Name or "Unknown"
                print(('[Submarine] WARNING: %s\'s submarine has exceeded its safe depth! Hull under extreme pressure.'):format(playerName))
                state.lastWarningTime = tick()
        end

        local safeMaxDepth = math.max(config.MaxDepth, 1)
        local depthRatio = overDepth / safeMaxDepth
        local sustainedFactor = state.timeOverDepth * SUB_PRESSURE_TIME_MULTIPLIER
        local damageRate = SUB_PRESSURE_BASE_DAMAGE + (depthRatio * SUB_PRESSURE_DEPTH_MULTIPLIER) + sustainedFactor
        local damage = damageRate * deltaTime
        state.health = math.max(state.health - damage, 0)

        local currentPercent = math.clamp(math.floor((state.health / state.maxHealth) * 100), 0, 100)
        if not state.lastHealthPercentPrint or currentPercent <= state.lastHealthPercentPrint - SUB_HEALTH_WARNING_STEP then
                local playerName = player and player.Name or "Unknown"
                print(('[Submarine] Hull integrity at %d%% for %s\'s submarine.'):format(currentPercent, playerName))
                state.lastHealthPercentPrint = currentPercent
        end

        UpdateSubmarineStressMetrics(state)
        if state.health <= 0 then
                TriggerSubmarineImplosion(player, boat, config)
                return true
        end

        return false
end

-- Process cleanup queue
local function ProcessCleanupQueue()
        for _, player in ipairs(BOAT_CLEANUP_QUEUE) do
                CleanupBoat(player)
        end
        BOAT_CLEANUP_QUEUE = {}
end

-- Spawn boat function with improved validation
function BoatManager.SpawnBoat(player, boatType, customSpawnPosition, customSpawnCFrame)
	boatType = boatType or "StarterRaft"

	-- Security checks
	local canSpawn, message = BoatSecurity.CanSpawnBoat(player)
	if not canSpawn then
		return false, message
	end

	canSpawn, message = BoatSecurity.CanServerHandleMoreBoats()
	if not canSpawn then
		return false, message
	end

	if ActiveBoats[player] then
		return false, "You already have an active boat"
	end

	local config = BoatConfig.GetBoatData(boatType)
	if not config then
		return false, "Invalid boat type"
	end

	local valid, secMessage = BoatSecurity.ValidateBoatConfig(boatType, config)
	if not valid then
		return false, secMessage
	end

	local boatTemplate = ServerStorage.Boats:FindFirstChild(config.Model)
	if not boatTemplate then
		return false, "Boat model not found"
	end

	local boat
	local success = pcall(function()
		boat = boatTemplate:Clone()
	end)

	if not success or not boat then
		return false, "Failed to create boat"
	end

	-- Set attributes
	local boatId = HttpService:GenerateGUID(false)
	boat:SetAttribute("BoatId", boatId)
	boat:SetAttribute("OwnerId", tostring(player.UserId))
	boat:SetAttribute("OwnerName", player.Name)
	boat:SetAttribute("BoatType", boatType)
	boat:SetAttribute("SpawnTime", tick())
	boat:SetAttribute("LastValidated", tick())
	boat:SetAttribute("Weight", config.Weight or 3)
	boat:SetAttribute("MaxSpeed", config.MaxSpeed or 25)

	-- Calculate spawn position with validation
	local spawnPosition
	local spawnDirection = Vector3.new(0, 0, -1)

	if customSpawnCFrame then
		spawnPosition = customSpawnCFrame.Position
		spawnDirection = customSpawnCFrame.LookVector
	elseif customSpawnPosition then
		-- Validate custom spawn position
		if player.Character and player.Character:FindFirstChild("HumanoidRootPart") then
			local distance = (customSpawnPosition - player.Character.HumanoidRootPart.Position).Magnitude
			if distance > MAX_SPAWN_DISTANCE then
				return false, "Spawn position too far away"
			end
		end
		spawnPosition = customSpawnPosition
	else
		local character = player.Character
		if character and character:FindFirstChild("HumanoidRootPart") then
			local hrp = character.HumanoidRootPart
			spawnDirection = Vector3.new(hrp.CFrame.LookVector.X, 0, hrp.CFrame.LookVector.Z).Unit
			spawnPosition = hrp.Position + (spawnDirection * SPAWN_DISTANCE)
		else
			spawnPosition = Vector3.new(0, 0, -30)
		end
	end

        local waterLevel = getWaterLevel(spawnPosition)
        if config.Type == "Submarine" then
                spawnPosition = Vector3.new(spawnPosition.X, waterLevel - 1, spawnPosition.Z)
        else
                spawnPosition = Vector3.new(spawnPosition.X, waterLevel + 2, spawnPosition.Z)
        end

	local desiredYaw = math.atan2(spawnDirection.X, -spawnDirection.Z)
	boat:SetPrimaryPartCFrame(CFrame.new(spawnPosition) * CFrame.Angles(0, desiredYaw, 0))

	-- Set up physics
	for _, part in pairs(boat:GetDescendants()) do
		if part:IsA("BasePart") and part.Name ~= "BoatControlPart" then
			local originalCanCollide = part.CanCollide
			part:SetAttribute("OriginalCanCollide", originalCanCollide)
			part.Anchored = false

			if part == boat.PrimaryPart then
				part.Massless = false
				part.RootPriority = config.Type == "Submarine" and 127 or 100

				local density = 0.3 + (config.Weight * 0.05)
				local properties = PhysicalProperties.new(
					config.Type == "Submarine" and density * 1.5 or density,
					0.3,
					0.1,
					1,
					1
				)
				part.CustomPhysicalProperties = properties
			else
				part.Massless = true
			end
		end
	end

	local controlPart = SetupBoatPhysics(boat, config)
	if not controlPart then
		boat:Destroy()
		return false, "Failed to set up boat physics"
	end

	BoatControllers[player] = controlPart

	local seat = boat:FindFirstChildOfClass("VehicleSeat")
	if not seat then
		boat:Destroy()
		controlPart:Destroy()
		return false, "Invalid boat model"
	end

	seat:SetAttribute("BoatOwner", tostring(player.UserId))
	seat:SetAttribute("BoatType", boatType)
	seat.MaxSpeed = config.MaxSpeed or config.Speed
	seat.TurnSpeed = config.TurnSpeed
	seat.Torque = 10
	seat.HeadsUpDisplay = false
	seat.Anchored = false

	-- Initialize acceleration system for this boat
	InitializeBoatAcceleration(player, boatType)

        ActiveBoats[player] = boat
        BoatConnections[player] = {}
        BoatLastActivity[player] = tick()

        if config.Type == "Submarine" then
                local state = GetOrCreateSubmarineState(player, config)
                state.health = state.maxHealth
                state.lastHealthPercentPrint = 100
                state.timeOverDepth = 0
                state.wasOverDepth = false
                local now = tick()
                state.lastWarningTime = now - SUB_DEPTH_WARNING_COOLDOWN
                state.lastSafeMessageTime = now
                state.isImploding = false
        else
                SubmarineStates[player] = nil
        end

        local function onOccupantChanged()
                local humanoid = seat.Occupant
		if humanoid then
			local seatPlayer = Players:GetPlayerFromCharacter(humanoid.Parent)
			if seatPlayer and seatPlayer ~= player then
				task.wait(0.1)
				if seat and seat.Parent and seat.Occupant == humanoid then
					humanoid.Sit = false
				end
			else
				BoatLastActivity[player] = tick()
			end
		else
			-- Reset speed when no driver
			BoatSpeeds[player] = 0
			BoatTurnSpeeds[player] = 0
		end
	end

	BoatConnections[player].occupant = seat:GetPropertyChangedSignal("Occupant"):Connect(onOccupantChanged)
        boat.Parent = workspace

        if config.Type == "Submarine" then
                SetupSubmarineCollisionMonitoring(player, boat, config)
        end

        local teleportPart = boat:FindFirstChild("TeleportPart", true)
        if teleportPart and teleportPart:IsA("BasePart") then
                BoatSecurity.RegisterSafeTeleport(player, boat.PrimaryPart and boat.PrimaryPart.Position or teleportPart.Position)

                task.defer(function()
                        local character = player.Character
                        if not character then
                                return
                        end

                        local humanoidRootPart = character:FindFirstChild("HumanoidRootPart")
                        if not humanoidRootPart then
                                return
                        end

                        local teleportCFrame = teleportPart.CFrame
                        if character.Parent then
                                character:PivotTo(teleportCFrame)
                        else
                                humanoidRootPart.CFrame = teleportCFrame
                        end
                end)
        end

        return true
end

-- Despawn function
function BoatManager.DespawnBoat(player)
	CleanupBoat(player)
	return true
end

-- ENHANCED CONTROL UPDATE WITH BETTER VALIDATION
local function sanitizeControlAxis(value)
        if typeof(value) ~= "number" then
                return 0
        end

        if value ~= value or math.abs(value) == math.huge then
                return 0
        end

        return math.clamp(value, -1, 1)
end

local function UpdateBoatControl(player, controls)
        -- Better rate limiting
        if not BoatSecurity.CheckRemoteRateLimit(player, "UpdateBoatControl", MAX_CONTROL_RATE) then
                return
        end

        local boat = ActiveBoats[player]
        if not boat or not boat.Parent then
                return
        end

        if not BoatSecurity.ValidateOwnership(player, boat) then
                return
        end

        if not BoatControllers[player] or not BoatControllers[player].Parent then
                return
        end

        local boatType = boat:GetAttribute("BoatType")
        local boatConfig = boatType and BoatConfig.GetBoatData(boatType) or nil
        local isSubmarine = boatConfig and boatConfig.Type == "Submarine"

        -- Validate inputs
        local throttle = sanitizeControlAxis(controls.throttle)
        local steer = sanitizeControlAxis(controls.steer)
        local ascend = sanitizeControlAxis(controls.ascend)
        local pitch = sanitizeControlAxis(controls.pitch)
        local roll = sanitizeControlAxis(controls.roll)

        -- Validate speed from client with stricter checks
        local clientSpeed = controls.currentSpeed
        if clientSpeed ~= nil then
                if typeof(clientSpeed) ~= "number" or clientSpeed ~= clientSpeed or math.abs(clientSpeed) == math.huge then
                        warn("Invalid speed value from", player.Name)
                        return
                end

        end

        local accelData = BoatAccelerationData[player]
        if clientSpeed and accelData then
                local baseMax = math.abs(accelData.baseMaxSpeed or accelData.maxSpeed or 0)
                local maxAllowed = math.abs(accelData.maxSpeed or baseMax)

                if isSubmarine then
                        local stressMax = math.abs(accelData.currentStressMaxSpeed or accelData.maxSpeed or baseMax)
                        maxAllowed = math.max(baseMax, stressMax)
                        if maxAllowed == 0 then
                                maxAllowed = baseMax
                        end

                        local margin = math.max(baseMax * SUB_CLIENT_SPEED_TOLERANCE, SUB_CLIENT_SPEED_MIN_MARGIN)
                        maxAllowed += margin
                end

                if maxAllowed > 0 and math.abs(clientSpeed) > maxAllowed then
                        -- Track violations
                        PlayerViolations[player] = (PlayerViolations[player] or 0) + 1

                        if PlayerViolations[player] > 50 then
                                warn("Excessive speed violations from", player.Name)
                                player:Kick("Movement security violation")
                        end
                        return
                elseif PlayerViolations[player] then
                        PlayerViolations[player] = math.max(PlayerViolations[player] - 0.25, 0)
                end
        end

	if not BoatSecurity.ValidateInput(throttle, steer) then
		warn("Invalid boat control input from", player.Name)
		return
	end

        BoatControls[player] = {
                throttle = throttle,
                steer = steer,
                ascend = ascend,
                pitch = pitch,
                roll = roll
	}

	BoatLastActivity[player] = tick()
end

-- ENHANCED PHYSICS UPDATE WITH PERFORMANCE OPTIMIZATIONS
local function UpdateBoatPhysics(player, boat, deltaTime)
	if not boat or not boat.Parent then
		CleanupBoat(player)
		return
	end

	if not ValidateBoat(boat) then
		CleanupBoat(player)
		return
	end

        local controlPart = BoatControllers[player]
        if not controlPart or not controlPart.Parent then
                CleanupBoat(player)
                return
        end

        local seat = boat:FindFirstChildOfClass("VehicleSeat")
        if not seat then
                CleanupBoat(player)
                return
        end

        local config = BoatConfig.GetBoatData(boat:GetAttribute("BoatType"))
        if not config then return end

        local accelData = BoatAccelerationData[player]
        if not accelData then
                InitializeBoatAcceleration(player, boat:GetAttribute("BoatType"))
                accelData = BoatAccelerationData[player]
                if not accelData then return end
        end

        local primaryPart = boat.PrimaryPart
        if not primaryPart then
                CleanupBoat(player)
                return
        end

        -- Performance: Check distance to nearest player for physics throttling
        local shouldThrottle = true
        local nearestPlayerDistance = math.huge
        for _, otherPlayer in pairs(Players:GetPlayers()) do
                if otherPlayer.Character and otherPlayer.Character:FindFirstChild("HumanoidRootPart") then
                        local distance = (primaryPart.Position - otherPlayer.Character.HumanoidRootPart.Position).Magnitude
                        if distance < nearestPlayerDistance then
                                nearestPlayerDistance = distance
                        end
                        if distance < PHYSICS_THROTTLE_DISTANCE then
                                shouldThrottle = false
                                if distance <= PASSIVE_WAVE_DISTANCE then
                                        break
                                end
                        end
                end
        end

        local isPlayerNearby = nearestPlayerDistance <= PASSIVE_WAVE_DISTANCE

        -- Skip some physics updates for far boats
        if shouldThrottle and math.random() > 0.3 then
                return
        end

	-- Check activity
	local lastActivity = BoatLastActivity[player] or tick()
	local isIdle = (tick() - lastActivity) > IDLE_THRESHOLD

        local waveBoatType = config.Type == "Submarine" and "Submarine" or "Surface"

        local function syncToBoatWithPassiveWaves()
                local boatCFrame = primaryPart.CFrame
                local targetCFrame = boatCFrame

                if isPlayerNearby then
                        local floatingCFrame, applied = WaterPhysics.ApplyFloatingPhysics(boatCFrame, waveBoatType, deltaTime)
                        if applied then
                                targetCFrame = floatingCFrame
                        end
                end

                if (controlPart.CFrame.Position - boatCFrame.Position).Magnitude > 5 then
                        targetCFrame = boatCFrame
                end

                if config.Type == "Submarine" then
                        targetCFrame = ApplySubmarineStressEffects(player, boat, config, targetCFrame, deltaTime)
                end

                controlPart.CFrame = targetCFrame

                local bodyVel = primaryPart:FindFirstChild("BoatBodyVelocity")
                if bodyVel then
                        bodyVel.Velocity = Vector3.new(0, 0, 0)
                end

                BoatSpeeds[player] = 0
                BoatTurnSpeeds[player] = 0
        end

        if isIdle and not seat.Occupant then
                syncToBoatWithPassiveWaves()
                return
        end

        local isSubmarine = config.Type == "Submarine"
        local stressState
        local integrityRatio = 1
        local stressSpeedMultiplier = 1
        local stressAccelMultiplier = 1

        if isSubmarine then
                stressState = GetOrCreateSubmarineState(player, config)
                integrityRatio, stressSpeedMultiplier, stressAccelMultiplier = UpdateSubmarineStressMetrics(stressState)
        end

        -- Get inputs
        local throttle = 0
        local steer = 0
        local ascend = 0
	local pitch = 0
	local roll = 0
	local hasDriver = false

	if seat.Occupant then
		hasDriver = true
		throttle = seat.ThrottleFloat
		steer = seat.SteerFloat

		local humanoid = seat.Occupant
		local seatPlayer = Players:GetPlayerFromCharacter(humanoid.Parent)
		if seatPlayer and seatPlayer ~= player then
			humanoid.Sit = false
			return
		end

		if isSubmarine and BoatControls[player] then
			ascend = BoatControls[player].ascend or 0
			pitch = BoatControls[player].pitch or 0
			roll = BoatControls[player].roll or 0
		end
        else
                syncToBoatWithPassiveWaves()
                return
        end

	-- CALCULATE ACCELERATION
	local currentSpeed = BoatSpeeds[player] or 0
	local currentTurnSpeed = BoatTurnSpeeds[player] or 0

        local baseMaxSpeed = accelData.baseMaxSpeed or accelData.maxSpeed or 0
        local effectiveMaxSpeed = accelData.maxSpeed or baseMaxSpeed
        if isSubmarine then
                effectiveMaxSpeed = baseMaxSpeed * stressSpeedMultiplier
                accelData.maxSpeed = effectiveMaxSpeed
                accelData.currentStressMaxSpeed = effectiveMaxSpeed
        else
                accelData.currentStressMaxSpeed = effectiveMaxSpeed
        end

        local targetSpeed = throttle * effectiveMaxSpeed

        local baseTurnSpeed = config.TurnSpeed or 0
        if isSubmarine then
                baseTurnSpeed = baseTurnSpeed * stressSpeedMultiplier
        end
        local targetTurnSpeed = steer * baseTurnSpeed

        local accelerationRate = accelData.baseAccelerationRate or accelData.accelerationRate
        local decelerationRate = accelData.baseDecelerationRate or accelData.decelerationRate
        local turnAccelerationRate = accelData.baseTurnAccelerationRate or accelData.turnAccelerationRate

        if isSubmarine then
                accelerationRate = accelerationRate * stressAccelMultiplier
                decelerationRate = decelerationRate * math.max(stressAccelMultiplier, 0.5)
                turnAccelerationRate = turnAccelerationRate * math.max(stressAccelMultiplier, 0.6)
        end

        -- Apply acceleration/deceleration
        if math.abs(targetSpeed) > math.abs(currentSpeed) then
                -- Accelerating
                local speedDiff = targetSpeed - currentSpeed
                local speedChange = math.sign(speedDiff) * accelerationRate * deltaTime

                if math.abs(speedChange) > math.abs(speedDiff) then
                        currentSpeed = targetSpeed
                else
                        currentSpeed = currentSpeed + speedChange
                end
        else
                -- Decelerating
                local speedDiff = targetSpeed - currentSpeed
                local speedChange = math.sign(speedDiff) * decelerationRate * deltaTime

                if math.abs(speedChange) > math.abs(speedDiff) then
                        currentSpeed = targetSpeed
                else
                        currentSpeed = currentSpeed + speedChange
                end
        end

        -- Apply turn acceleration
        local turnDiff = targetTurnSpeed - currentTurnSpeed
        local turnChange = math.sign(turnDiff) * turnAccelerationRate * deltaTime
<<<<<<< HEAD

        if math.abs(turnChange) > math.abs(turnDiff) then
                currentTurnSpeed = targetTurnSpeed
        else
                currentTurnSpeed = currentTurnSpeed + turnChange
        end

        if isSubmarine then
                local maxSpeed = effectiveMaxSpeed
                if maxSpeed and maxSpeed > 0 then
                        currentSpeed = math.clamp(currentSpeed, -maxSpeed, maxSpeed)
                end

                local maxTurn = baseTurnSpeed
                if maxTurn ~= 0 then
                        currentTurnSpeed = math.clamp(currentTurnSpeed, -math.abs(maxTurn), math.abs(maxTurn))
                end
        end

        -- Store updated speeds
        BoatSpeeds[player] = currentSpeed
        BoatTurnSpeeds[player] = currentTurnSpeed

=======

        if math.abs(turnChange) > math.abs(turnDiff) then
                currentTurnSpeed = targetTurnSpeed
        else
                currentTurnSpeed = currentTurnSpeed + turnChange
        end

        if isSubmarine then
                local maxSpeed = effectiveMaxSpeed
                if maxSpeed and maxSpeed > 0 then
                        currentSpeed = math.clamp(currentSpeed, -maxSpeed, maxSpeed)
                end

                local maxTurn = baseTurnSpeed
                if maxTurn ~= 0 then
                        currentTurnSpeed = math.clamp(currentTurnSpeed, -math.abs(maxTurn), math.abs(maxTurn))
                end
        end

        -- Store updated speeds
        BoatSpeeds[player] = currentSpeed
        BoatTurnSpeeds[player] = currentTurnSpeed

>>>>>>> 0a01135a
        -- CALCULATE MOVEMENT WITH ACTUAL SPEED
	local currentCFrame = controlPart.CFrame
	local newCFrame

        if isSubmarine then
                local throttleInput = 0
                if effectiveMaxSpeed ~= 0 then
                        throttleInput = currentSpeed / effectiveMaxSpeed
                end

                local steerInput = 0
                local turnSpeedValue = baseTurnSpeed ~= 0 and baseTurnSpeed or (config.TurnSpeed or 0)
                if turnSpeedValue ~= 0 then
                        steerInput = currentTurnSpeed / turnSpeedValue
                end

                local controlMultiplier = isSubmarine and math.max(stressAccelMultiplier, SUB_CONTROL_MIN_MULTIPLIER) or 1
<<<<<<< HEAD

                local adjustedInputs = {
                        throttle = throttleInput,
                        steer = steerInput,
                        ascend = ascend * controlMultiplier,
                        pitch = pitch * controlMultiplier,
                        roll = roll * controlMultiplier
                }

                local subConfig = {}
                for k, v in pairs(config) do
                        subConfig[k] = v
                end

=======

                local adjustedInputs = {
                        throttle = throttleInput,
                        steer = steerInput,
                        ascend = ascend * controlMultiplier,
                        pitch = pitch * controlMultiplier,
                        roll = roll * controlMultiplier
                }

                local subConfig = {}
                for k, v in pairs(config) do
                        subConfig[k] = v
                end

>>>>>>> 0a01135a
                local baseSpeedValue = (subConfig.Speed or subConfig.MaxSpeed or 28)
                local controlSpeedMultiplier = isSubmarine and stressSpeedMultiplier or 1
                local controlTurnMultiplier = isSubmarine and math.max(stressAccelMultiplier, SUB_CONTROL_MIN_MULTIPLIER) or 1

                subConfig.Speed = baseSpeedValue * controlSpeedMultiplier
                subConfig.MaxSpeed = (subConfig.MaxSpeed or baseSpeedValue) * controlSpeedMultiplier
                subConfig.TurnSpeed = (subConfig.TurnSpeed or 1.8) * controlSpeedMultiplier
                subConfig.PitchSpeed = (subConfig.PitchSpeed or 1.5) * controlTurnMultiplier
                subConfig.RollSpeed = (subConfig.RollSpeed or 1.0) * controlTurnMultiplier
                subConfig.VerticalSpeed = (subConfig.VerticalSpeed or 18) * controlMultiplier

                newCFrame = SubmarinePhysics.CalculateMovement(
                        currentCFrame,
                        adjustedInputs,
                        subConfig,
			deltaTime,
			math.abs(ascend) > 0.01,
			false
		)

                if SubmarinePhysics.ShouldAutoSurface(newCFrame.Position) then
                        local floatingCFrame, _ = WaterPhysics.ApplyFloatingPhysics(
                                newCFrame,
                                "Surface",
                                deltaTime
                        )
                        newCFrame = floatingCFrame
                end

                newCFrame = ApplySubmarineStressEffects(player, boat, config, newCFrame, deltaTime)
        else
                -- Calculate turning with actual turn speed
                local turnAmount = currentTurnSpeed * deltaTime
                local newRotation = currentCFrame * CFrame.Angles(0, -turnAmount, 0)

		-- Calculate forward movement with actual speed
		local moveDirection = newRotation.LookVector
		local moveDistance = currentSpeed * deltaTime
		local newPosition = currentCFrame.Position + (moveDirection * moveDistance)

		newCFrame = CFrame.new(newPosition) * newRotation.Rotation

		-- Apply water physics
		newCFrame, _ = WaterPhysics.ApplyFloatingPhysics(
			newCFrame,
			"Surface",
			deltaTime
		)
        end

        if isSubmarine then
                if ApplySubmarineDepthDamage(player, boat, config, newCFrame.Position, deltaTime) then
                        return
                end
        end

        -- Validate movement
        local securityOptions
        if isSubmarine and stressState then
                local jitterAllowance = stressState.currentJitterAllowance or 0
                if jitterAllowance > 0 then
                        securityOptions = {
                                jitterAllowance = jitterAllowance,
                                shakeDelta = stressState.lastStressOffsetDelta or jitterAllowance,
                        }
                end
        end

        local valid, message, shouldKick = BoatSecurity.ValidateBoatMovement(
                player, boat, newCFrame.Position, deltaTime, securityOptions
        )

        if not valid then
                if message then
                        warn("Rejected boat movement for", player.Name, "-", message)
                end

                PlayerViolations[player] = (PlayerViolations[player] or 0) + 1

                if shouldKick then
                        PlayerViolations[player] = PlayerViolations[player] + 9
                end

                if PlayerViolations[player] > 100 or shouldKick then
                        if shouldKick then
                                player:Kick("Movement security violation")
                        end
                        CleanupBoat(player)
                        return
                end

                local lastValidPosition = BoatSecurity.GetLastValidPosition(player)
                if lastValidPosition then
                        local fallbackCFrame = CFrame.new(lastValidPosition, lastValidPosition + currentCFrame.LookVector)
                        controlPart.CFrame = fallbackCFrame
                else
                        controlPart.CFrame = currentCFrame
                end

                if boat.PrimaryPart then
                        local bodyVel = boat.PrimaryPart:FindFirstChild("BoatBodyVelocity")
                        if bodyVel then
                                bodyVel.Velocity = Vector3.new(0, 0, 0)
                        end
                end

                return
        end

        -- Update position
        controlPart.CFrame = newCFrame

        -- Update BodyVelocity for momentum
        if boat.PrimaryPart then
                local bodyVel = boat.PrimaryPart:FindFirstChild("BoatBodyVelocity")
                if bodyVel then
                        local velocityDirection = newCFrame.LookVector
                        local momentumFactor = 0.3 * (1 + config.Weight * 0.05)
                        local targetVelocity = velocityDirection * currentSpeed * momentumFactor
                        bodyVel.Velocity = bodyVel.Velocity:Lerp(targetVelocity, 0.1)
                end
        end

        BoatLastActivity[player] = tick()
end

local function SetupSubmarineCollisionMonitoring(player, boat, config)
        if not boat or not boat.PrimaryPart then
                return
        end

        local state = GetOrCreateSubmarineState(player, config)
        state.lastCollisionTime = 0
        state.lastCollisionPrint = 0
        state.recentCollisionParts = {}

        local connections = BoatConnections[player]
        if not connections then
                connections = {}
                BoatConnections[player] = connections
        end

        local monitoredParts = {}
        for _, desc in ipairs(boat:GetDescendants()) do
                if desc:IsA("BasePart") and desc.CanCollide then
                        local connection = desc.Touched:Connect(function(otherPart)
                                ApplySubmarineCollisionDamage(player, boat, config, desc, otherPart)
                        end)
                        table.insert(connections, connection)
                        table.insert(monitoredParts, desc)
                end
        end

        if #monitoredParts > 0 then
                local ancestryConnection = boat.AncestryChanged:Connect(function(_, parent)
                        if not parent then
                                for _, part in ipairs(monitoredParts) do
                                        state.recentCollisionParts[part] = nil
                                end
                        end
                end)
                table.insert(connections, ancestryConnection)
        end
end

-- Main update loop
local function UpdateAllBoats(deltaTime)
	deltaTime = math.min(deltaTime, MAX_UPDATE_DELTA)

	if #BOAT_CLEANUP_QUEUE > 0 then
		ProcessCleanupQueue()
	end

	MemoryCheckTimer = MemoryCheckTimer + deltaTime
	if MemoryCheckTimer > MEMORY_CHECK_INTERVAL then
		MemoryCheckTimer = 0

		local orphanCount = 0

		-- Clean up orphaned control parts
		for _, obj in pairs(workspace:GetChildren()) do
			if string.find(obj.Name, "BoatControlPart_") then
				local ownerId = obj:GetAttribute("OwnerUserId")
				local ownerFound = false

				for _, player in pairs(Players:GetPlayers()) do
					if tostring(player.UserId) == ownerId then
						ownerFound = true
						break
					end
				end

				if not ownerFound then
					pcall(function() obj:Destroy() end)
					orphanCount = orphanCount + 1
				end
			end
		end

		-- Clean up orphaned boats
		for _, obj in pairs(workspace:GetChildren()) do
			if obj:GetAttribute("OwnerId") and obj:IsA("Model") then
				local ownerId = obj:GetAttribute("OwnerId")
				local ownerFound = false

				for _, player in pairs(Players:GetPlayers()) do
					if tostring(player.UserId) == ownerId then
						ownerFound = true
						break
					end
				end

				if not ownerFound then
					-- Clean up physics objects first
					local physicsObjs = BoatPhysicsObjects[obj]
					if physicsObjs then
						for _, physObj in pairs(physicsObjs) do
							pcall(function() physObj:Destroy() end)
						end
						BoatPhysicsObjects[obj] = nil
					end

					pcall(function() obj:Destroy() end)
					orphanCount = orphanCount + 1
				end
			end
		end

		if orphanCount > 0 then
			warn("Cleaned up", orphanCount, "orphaned objects")
		end
	end

	-- Update all boats
	for player, boat in pairs(ActiveBoats) do
		if player.Parent then -- Check if player is still in game
			UpdateBoatPhysics(player, boat, deltaTime)
		else
			CleanupBoat(player)
		end
	end
end

-- Get player's boat
function BoatManager.GetPlayerBoat(player)
	return ActiveBoats[player]
end

-- Get boat speed
function BoatManager.GetBoatSpeed(player)
	return BoatSpeeds[player] or 0
end

-- Get boat acceleration data
function BoatManager.GetBoatAccelerationData(player)
	return BoatAccelerationData[player]
end

-- Initialize
function BoatManager.Initialize()
	Initialize()

	RunService.Heartbeat:Connect(function(deltaTime)
		local success, err = pcall(UpdateAllBoats, deltaTime)
		if not success then
			warn("Boat physics update error:", err)
		end
	end)

	-- Remote handlers with better validation
	Remotes.SpawnBoat.OnServerEvent:Connect(function(player, boatType, spawnPosition)
		if not BoatSecurity.CheckRemoteRateLimit(player, "SpawnBoat", 1) then
			return
		end

		-- Validate boat type
		if type(boatType) ~= "string" then
			warn("Invalid boat type from", player.Name)
			return
		end

		-- Validate spawn position
		if spawnPosition then
			if typeof(spawnPosition) ~= "Vector3" then
				warn("Invalid spawn position type from", player.Name)
				return
			end

			if player.Character and player.Character:FindFirstChild("HumanoidRootPart") then
				local distance = (spawnPosition - player.Character.HumanoidRootPart.Position).Magnitude
				if distance > MAX_SPAWN_DISTANCE then
					warn("Spawn position too far from", player.Name)
					return
				end
			end
		end

		BoatManager.SpawnBoat(player, boatType, spawnPosition)
	end)

	Remotes.DespawnBoat.OnServerEvent:Connect(function(player)
		if not BoatSecurity.CheckRemoteRateLimit(player, "DespawnBoat", 1) then
			return
		end
		local boat = ActiveBoats[player]
		if boat and BoatSecurity.ValidateOwnership(player, boat) then
			BoatManager.DespawnBoat(player)
		end
	end)

	Remotes.UpdateBoatControl.OnServerEvent:Connect(function(player, controls)
		if type(controls) ~= "table" then
			warn("Invalid controls from", player.Name)
			return
		end
		UpdateBoatControl(player, controls)
	end)

	Remotes.ValidateBoat.OnServerEvent:Connect(function(player)
		local boat = ActiveBoats[player]
		if boat and not ValidateBoat(boat) then
			warn("Boat validation failed for", player.Name)
			CleanupBoat(player)
		end
	end)

	-- Character handling
	local function OnCharacterDied(character)
		local player = Players:GetPlayerFromCharacter(character)
		if player and ActiveBoats[player] then
			CleanupBoat(player)
		end
	end

	local function OnCharacterAdded(character)
		local humanoid = character:WaitForChild("Humanoid", 5)
		if humanoid then
			local deathConnection
			deathConnection = humanoid.Died:Connect(function()
				OnCharacterDied(character)
				if deathConnection then
					deathConnection:Disconnect()
				end
			end)

			-- Store connection for cleanup
			local player = Players:GetPlayerFromCharacter(character)
			if player and BoatConnections[player] then
				BoatConnections[player].death = deathConnection
			end
		end
	end

	for _, player in pairs(Players:GetPlayers()) do
		if player.Character then
			OnCharacterAdded(player.Character)
		end
		player.CharacterAdded:Connect(OnCharacterAdded)
	end

	Players.PlayerAdded:Connect(function(player)
		player.CharacterAdded:Connect(OnCharacterAdded)
	end)

	Players.PlayerRemoving:Connect(function(player)
		CleanupBoat(player)
	end)

	print("Enhanced BoatManager initialized with full fixes")
end

return BoatManager
<|MERGE_RESOLUTION|>--- conflicted
+++ resolved
@@ -658,15 +658,9 @@
                 BoatConnections[player] = connections
         end
 
-<<<<<<< HEAD
         local hitboxParts = {}
         for _, desc in ipairs(boat:GetDescendants()) do
                 if desc:IsA("BasePart") and string.lower(desc.Name) == "hitbox" then
-=======
-        local monitoredParts = {}
-        for _, desc in ipairs(boat:GetDescendants()) do
-                if desc:IsA("BasePart") and desc.CanCollide then
->>>>>>> 0a01135a
                         if desc.CanTouch == false then
                                 desc.CanTouch = true
                         end
@@ -674,7 +668,6 @@
                                 ApplySubmarineCollisionDamage(player, boat, config, desc, otherPart)
                         end)
                         table.insert(connections, connection)
-<<<<<<< HEAD
                         table.insert(hitboxParts, desc)
                 end
         end
@@ -689,20 +682,6 @@
                                         state.recentCollisionParts[part] = nil
                                 end
                                 clearTable(hitboxParts)
-=======
-                        table.insert(monitoredParts, desc)
-                end
-        end
-
-        if #monitoredParts > 0 then
-                state.collisionPollParts = monitoredParts
-                local ancestryConnection = boat.AncestryChanged:Connect(function(_, parent)
-                        if not parent then
-                                for _, part in ipairs(monitoredParts) do
-                                        state.recentCollisionParts[part] = nil
-                                end
-                                clearTable(monitoredParts)
->>>>>>> 0a01135a
                                 clearTable(state.collisionPollParts)
                                 state.collisionPollIndex = 0
                         end
@@ -950,7 +929,6 @@
                 state.lastStressOffset = ZERO_VECTOR
                 state.lastStressOffsetDelta = jitterAllowance
         end
-<<<<<<< HEAD
 
         if jitterAllowance < 0.05 then
                 jitterAllowance = 0
@@ -1124,181 +1102,6 @@
                         state.warningLight.Enabled = false
                 end
 
-=======
-
-        if jitterAllowance < 0.05 then
-                jitterAllowance = 0
-                state.lastStressOffsetDelta = 0
-        end
-
-        state.currentJitterAllowance = jitterAllowance
-
-        return targetCFrame
-end
-
-local function CreateSubmarineImplosionDebris(boat, primaryPart)
-        if not boat or not primaryPart then
-                return
-        end
-
-        local randomGen = Random.new()
-        local created = 0
-
-        for _, desc in ipairs(boat:GetDescendants()) do
-                if created >= SUB_IMPL_DEBRIS_MAX_COUNT then
-                        break
-                end
-
-                if desc:IsA("BasePart") and desc.Transparency < 1 and desc.Size.Magnitude > 0 then
-                        local success, debrisPart = pcall(function()
-                                return desc:Clone()
-                        end)
-
-                        if success and debrisPart and debrisPart:IsA("BasePart") then
-                                created += 1
-
-                                debrisPart.Name = desc.Name .. "_Debris"
-                                debrisPart.Anchored = false
-                                debrisPart.CanCollide = false
-                                debrisPart.CanTouch = false
-                                debrisPart.CanQuery = false
-                                debrisPart.Massless = false
-                                debrisPart.CFrame = desc.CFrame
-                                debrisPart.Parent = workspace
-                                debrisPart:BreakJoints()
-
-                                for _, child in ipairs(debrisPart:GetDescendants()) do
-                                        if child:IsA("Weld") or child:IsA("Motor6D") or child:IsA("Constraint") or child:IsA("BodyMover") then
-                                                child:Destroy()
-                                        elseif child:IsA("ParticleEmitter") then
-                                                child.Enabled = false
-                                                child.Rate = 0
-                                        elseif child:IsA("Light") then
-                                                child.Enabled = false
-                                        end
-                                end
-
-                                local direction = (debrisPart.Position - primaryPart.Position)
-                                if direction.Magnitude < 0.001 then
-                                        direction = Vector3.new(
-                                                randomGen:NextNumber(-1, 1),
-                                                randomGen:NextNumber(-1, 1),
-                                                randomGen:NextNumber(-1, 1)
-                                        )
-                                end
-                                direction = direction.Unit
-
-                                local speed = randomGen:NextNumber(SUB_IMPL_DEBRIS_MIN_SPEED, SUB_IMPL_DEBRIS_MAX_SPEED)
-                                local angular = SUB_IMPL_DEBRIS_MAX_ANGULAR
-
-                                debrisPart.AssemblyLinearVelocity = direction * speed
-                                debrisPart.AssemblyAngularVelocity = Vector3.new(
-                                        randomGen:NextNumber(-angular, angular),
-                                        randomGen:NextNumber(-angular, angular),
-                                        randomGen:NextNumber(-angular, angular)
-                                )
-
-                                if TweenService then
-                                        local fadeTween = TweenService:Create(
-                                                debrisPart,
-                                                TweenInfo.new(SUB_IMPL_DEBRIS_FADE_TIME, Enum.EasingStyle.Quad, Enum.EasingDirection.In),
-                                                {Transparency = 1}
-                                        )
-                                        fadeTween:Play()
-                                end
-
-                                Debris:AddItem(debrisPart, SUB_IMPL_DEBRIS_LIFETIME)
-                        elseif debrisPart then
-                                debrisPart:Destroy()
-                        end
-                end
-        end
-end
-
-local function TriggerSubmarineImplosion(player, boat, config)
-        local state = SubmarineStates[player]
-        if state then
-                if state.isImploding then
-                        return
-                end
-                state.isImploding = true
-        end
-
-        local playerName = player and player.Name or "Unknown"
-        print(('[Submarine] CRITICAL: %s\'s submarine has imploded under pressure!'):format(playerName))
-
-        local primaryPart = boat and boat.PrimaryPart
-        if primaryPart then
-                local effectPart = Instance.new("Part")
-                effectPart.Name = "SubImplosionEffect"
-                effectPart.Anchored = true
-                effectPart.CanCollide = false
-                effectPart.Transparency = 1
-                effectPart.Size = Vector3.new(1, 1, 1)
-                effectPart.CFrame = primaryPart.CFrame
-                effectPart.Parent = workspace
-
-                local bubbleBurst = Instance.new("ParticleEmitter")
-                bubbleBurst.Name = "ImplosionBubbles"
-                bubbleBurst.Rate = 0
-                bubbleBurst.Speed = NumberRange.new(25, 35)
-                bubbleBurst.Lifetime = NumberRange.new(0.35, 0.6)
-                bubbleBurst.Size = NumberSequence.new({
-                        NumberSequenceKeypoint.new(0, 6),
-                        NumberSequenceKeypoint.new(1, 0)
-                })
-                bubbleBurst.Transparency = NumberSequence.new({
-                        NumberSequenceKeypoint.new(0, 0),
-                        NumberSequenceKeypoint.new(1, 1)
-                })
-                bubbleBurst.Acceleration = Vector3.new(0, -60, 0)
-                bubbleBurst.Color = ColorSequence.new(Color3.fromRGB(210, 235, 255), Color3.fromRGB(32, 120, 255))
-                bubbleBurst.SpreadAngle = Vector2.new(360, 360)
-                bubbleBurst.LightEmission = 0.8
-                bubbleBurst.Parent = effectPart
-                bubbleBurst:Emit(200)
-
-                local shockwave = Instance.new("ParticleEmitter")
-                shockwave.Name = "ImplosionShockwave"
-                shockwave.Rate = 0
-                shockwave.Speed = NumberRange.new(15, 18)
-                shockwave.Lifetime = NumberRange.new(0.2, 0.35)
-                shockwave.Size = NumberSequence.new({
-                        NumberSequenceKeypoint.new(0, 2),
-                        NumberSequenceKeypoint.new(0.3, 8),
-                        NumberSequenceKeypoint.new(1, 12)
-                })
-                shockwave.Transparency = NumberSequence.new({
-                        NumberSequenceKeypoint.new(0, 0),
-                        NumberSequenceKeypoint.new(1, 1)
-                })
-                shockwave.Color = ColorSequence.new(Color3.fromRGB(255, 255, 255))
-                shockwave.LightEmission = 1
-                shockwave.Parent = effectPart
-                shockwave:Emit(35)
-
-                Debris:AddItem(effectPart, 3)
-
-                local implosionFlash = Instance.new("Explosion")
-                implosionFlash.Name = "SubImplosionFlash"
-                implosionFlash.BlastPressure = 0
-                implosionFlash.BlastRadius = 0
-                implosionFlash.DestroyJointRadiusPercent = 0
-                implosionFlash.Position = primaryPart.Position
-                implosionFlash.Visible = true
-                implosionFlash.Parent = workspace
-
-                CreateSubmarineImplosionDebris(boat, primaryPart)
-
-                if state.damageEmitter then
-                        state.damageEmitter.Rate = 0
-                        state.damageEmitter.Enabled = false
-                end
-                if state.warningLight then
-                        state.warningLight.Enabled = false
-                end
-
->>>>>>> 0a01135a
                 for _, desc in ipairs(boat:GetDescendants()) do
                         if desc:IsA("BasePart") then
                                 desc.CanCollide = false
@@ -1918,7 +1721,6 @@
         -- Apply turn acceleration
         local turnDiff = targetTurnSpeed - currentTurnSpeed
         local turnChange = math.sign(turnDiff) * turnAccelerationRate * deltaTime
-<<<<<<< HEAD
 
         if math.abs(turnChange) > math.abs(turnDiff) then
                 currentTurnSpeed = targetTurnSpeed
@@ -1942,31 +1744,6 @@
         BoatSpeeds[player] = currentSpeed
         BoatTurnSpeeds[player] = currentTurnSpeed
 
-=======
-
-        if math.abs(turnChange) > math.abs(turnDiff) then
-                currentTurnSpeed = targetTurnSpeed
-        else
-                currentTurnSpeed = currentTurnSpeed + turnChange
-        end
-
-        if isSubmarine then
-                local maxSpeed = effectiveMaxSpeed
-                if maxSpeed and maxSpeed > 0 then
-                        currentSpeed = math.clamp(currentSpeed, -maxSpeed, maxSpeed)
-                end
-
-                local maxTurn = baseTurnSpeed
-                if maxTurn ~= 0 then
-                        currentTurnSpeed = math.clamp(currentTurnSpeed, -math.abs(maxTurn), math.abs(maxTurn))
-                end
-        end
-
-        -- Store updated speeds
-        BoatSpeeds[player] = currentSpeed
-        BoatTurnSpeeds[player] = currentTurnSpeed
-
->>>>>>> 0a01135a
         -- CALCULATE MOVEMENT WITH ACTUAL SPEED
 	local currentCFrame = controlPart.CFrame
 	local newCFrame
@@ -1984,7 +1761,6 @@
                 end
 
                 local controlMultiplier = isSubmarine and math.max(stressAccelMultiplier, SUB_CONTROL_MIN_MULTIPLIER) or 1
-<<<<<<< HEAD
 
                 local adjustedInputs = {
                         throttle = throttleInput,
@@ -1999,22 +1775,6 @@
                         subConfig[k] = v
                 end
 
-=======
-
-                local adjustedInputs = {
-                        throttle = throttleInput,
-                        steer = steerInput,
-                        ascend = ascend * controlMultiplier,
-                        pitch = pitch * controlMultiplier,
-                        roll = roll * controlMultiplier
-                }
-
-                local subConfig = {}
-                for k, v in pairs(config) do
-                        subConfig[k] = v
-                end
-
->>>>>>> 0a01135a
                 local baseSpeedValue = (subConfig.Speed or subConfig.MaxSpeed or 28)
                 local controlSpeedMultiplier = isSubmarine and stressSpeedMultiplier or 1
                 local controlTurnMultiplier = isSubmarine and math.max(stressAccelMultiplier, SUB_CONTROL_MIN_MULTIPLIER) or 1
