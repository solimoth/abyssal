-- BoatManager.lua (FIXED - Memory leaks, performance, and exploits patched)
-- Place in: ServerScriptService/Systems/BoatSystem/BoatManager.lua

local Players = game:GetService("Players")
local ServerStorage = game:GetService("ServerStorage")
local ReplicatedStorage = game:GetService("ReplicatedStorage")
local RunService = game:GetService("RunService")
local Debris = game:GetService("Debris")
local HttpService = game:GetService("HttpService")
local TweenService = game:GetService("TweenService")
local CollectionService = game:GetService("CollectionService")

local BoatConfig = require(ReplicatedStorage.Modules.BoatConfig)
local BoatSecurity = require(ReplicatedStorage.Modules.BoatSecurity)
local WaterPhysics = require(ReplicatedStorage.Modules.WaterPhysics)
local SubmarinePhysics = require(ReplicatedStorage.Modules.SubmarinePhysics)
local Remotes = ReplicatedStorage.Remotes.BoatRemotes

-- Boat storage
local ActiveBoats = {}
local BoatConnections = {}
local BoatControllers = {}
local BoatControls = {}
local BoatLastActivity = {}
local BoatPhysicsObjects = {} -- NEW: Track physics objects
local SubmarineStates = {}

-- ACCELERATION SYSTEM STORAGE
local BoatSpeeds = {}
local BoatTurnSpeeds = {}
local BoatAccelerationData = {}
local PlayerViolations = {} -- NEW: Track violations properly

-- Performance settings
local IDLE_THRESHOLD = 10
local MEMORY_CHECK_INTERVAL = 30
local MAX_UPDATE_DELTA = 0.1
local PHYSICS_THROTTLE_DISTANCE = 500 -- NEW: Don't update physics for far boats
local PASSIVE_WAVE_DISTANCE = 150 -- NEW: Range for passive wave simulation
local MAX_CONTROL_RATE = 30 -- NEW: Realistic rate limit (30/sec)

-- Submarine pressure damage tuning
local SUB_HEALTH_RECOVERY_RATE = 0.02
local SUB_PRESSURE_BASE_DAMAGE = 1.2
local SUB_PRESSURE_DEPTH_MULTIPLIER = 20
local SUB_PRESSURE_TIME_MULTIPLIER = 2
local SUB_HEALTH_WARNING_STEP = 10
local SUB_DEPTH_WARNING_COOLDOWN = 3
local SUB_SAFE_RECOVERY_COOLDOWN = 2

local SUB_SHAKE_START_RATIO = 0.9
local SUB_SHAKE_MAX_OFFSET = 0.85
local SUB_SHAKE_MAX_ANGLE = math.rad(5)
local SUB_SPEED_MIN_MULTIPLIER = 0.25
local SUB_ACCEL_MIN_MULTIPLIER = 0.35
local SUB_CONTROL_MIN_MULTIPLIER = 0.4
local SUB_CLIENT_SPEED_TOLERANCE = 0.12
local SUB_CLIENT_SPEED_MIN_MARGIN = 4
local SUB_LEAK_THRESHOLD = 0.7
local SUB_LEAK_MAX_RATE = 140
local SUB_LEAK_OFFSET_INTERVAL = 0.8
local SUB_WARNING_LIGHT_THRESHOLD = 0.55
local SUB_WARNING_LIGHT_COLOR = Color3.fromRGB(255, 105, 64)
local SUB_WARNING_LIGHT_BASE_RANGE = 10
local SUB_WARNING_LIGHT_MAX_RANGE = 20
local SUB_WARNING_LIGHT_MIN_BRIGHTNESS = 2.5
local SUB_WARNING_LIGHT_MAX_BRIGHTNESS = 10
local SUB_WARNING_LIGHT_PULSE_SPEED = 6
local SUB_IMPL_DEBRIS_MAX_COUNT = 40
local SUB_IMPL_DEBRIS_LIFETIME = 6
local SUB_IMPL_DEBRIS_MIN_SPEED = 35
local SUB_IMPL_DEBRIS_MAX_SPEED = 80
local SUB_IMPL_DEBRIS_MAX_ANGULAR = math.rad(160)
local SUB_IMPL_DEBRIS_FADE_TIME = 3.5

local SUB_COLLISION_MIN_SPEED = 8
local SUB_COLLISION_MAX_SPEED = 120
local SUB_COLLISION_DAMAGE_RATIO = 0.35
local SUB_COLLISION_GLOBAL_COOLDOWN = 0.3
local SUB_COLLISION_PART_COOLDOWN = 1.2
local SUB_COLLISION_PRINT_COOLDOWN = 0.75
local SUB_COLLISION_IMPULSE_EXPONENT = 1.35
<<<<<<< HEAD
local SUB_COLLISION_POLL_INTERVAL = 0.12
local SUB_COLLISION_POLL_PART_LIMIT = 6

local ZERO_VECTOR = Vector3.new()

local function clearTable(tbl)
        if not tbl then
                return
        end

        for key in pairs(tbl) do
                tbl[key] = nil
        end
end

=======

local ZERO_VECTOR = Vector3.new()

>>>>>>> 98c3345c
-- Memory management
local MemoryCheckTimer = 0
local BOAT_CLEANUP_QUEUE = {}

-- Constants
local SPAWN_DISTANCE = 20
local MAX_SPAWN_DISTANCE = 200 -- NEW: Limit spawn distance from player

local function getWaterLevel(position: Vector3?): number
        return WaterPhysics.GetWaterLevel(position)
end

-- Module table
local BoatManager = {}

-- Initialize function
local function Initialize()
	local function createRemote(name, className)
		if not Remotes:FindFirstChild(name) then
			local remote = Instance.new(className)
			remote.Name = name
			remote.Parent = Remotes
		end
	end

	createRemote("SpawnBoat", "RemoteEvent")
	createRemote("DespawnBoat", "RemoteEvent")
	createRemote("UpdateBoatControl", "RemoteEvent")
	createRemote("GetSelectedBoatType", "RemoteFunction")
	createRemote("ValidateBoat", "RemoteEvent")
end

-- Initialize acceleration data for a boat
local function InitializeBoatAcceleration(player, boatType)
        local config = BoatConfig.GetBoatData(boatType)
        if not config then return end

        BoatSpeeds[player] = 0
        BoatTurnSpeeds[player] = 0
        BoatAccelerationData[player] = {
                baseMaxSpeed = config.MaxSpeed or 25,
                maxSpeed = config.MaxSpeed or 25,
                weight = config.Weight or 3,
                accelerationRate = BoatConfig.GetAcceleration(boatType),
                baseAccelerationRate = BoatConfig.GetAcceleration(boatType),
                decelerationRate = BoatConfig.GetDeceleration(boatType),
                baseDecelerationRate = BoatConfig.GetDeceleration(boatType),
                turnAccelerationRate = 3 * (1.5 - (config.Weight / 10)),
                baseTurnAccelerationRate = 3 * (1.5 - (config.Weight / 10))
        }
end

-- Helper function to restore original CanCollide states
local function RestoreCanCollideStates(boat)
	if not boat then return end

	for _, part in pairs(boat:GetDescendants()) do
		if part:IsA("BasePart") then
			local originalCanCollide = part:GetAttribute("OriginalCanCollide")
			if originalCanCollide ~= nil then
				part.CanCollide = originalCanCollide
			end
		end
	end
end

-- Boat validation
local function ValidateBoat(boat)
	if not boat or not boat:IsA("Model") then return false end
	if not boat.PrimaryPart then return false end

	local ownerId = boat:GetAttribute("OwnerId")
	if not ownerId then return false end

	local seat = boat:FindFirstChildOfClass("VehicleSeat")
	if not seat then return false end

	local boatType = boat:GetAttribute("BoatType")
	if boatType then
		local lastValidated = boat:GetAttribute("LastValidated") or 0
		if tick() - lastValidated > 30 then
			boat:SetAttribute("LastValidated", tick())

			local partCount = #boat:GetDescendants()
			local maxParts = boat:GetAttribute("OriginalPartCount")
			if maxParts and partCount > maxParts * 2 then
				warn("Boat tampering detected for", ownerId)
				return false
			end
		end
	end

	return true
end

-- ENHANCED PHYSICS SETUP
local function SetupBoatPhysics(boat, config)
	local primaryPart = boat.PrimaryPart
	if not primaryPart then 
		warn("Boat has no PrimaryPart!")
		return false 
	end

	boat:SetAttribute("OriginalPartCount", #boat:GetDescendants())

	-- Clean up any existing physics objects first
	local oldAttachment = primaryPart:FindFirstChild("BoatAttachment")
	if oldAttachment then oldAttachment:Destroy() end

	-- Create attachments
	local boatAttachment = Instance.new("Attachment")
	boatAttachment.Name = "BoatAttachment"
	boatAttachment.Position = Vector3.new(0, 0, 0)
	boatAttachment.CFrame = CFrame.new(0, 0, 0)
	boatAttachment.Parent = primaryPart

	-- Create control part with unique name
	local controlPart = Instance.new("Part")
	controlPart.Name = "BoatControlPart_" .. HttpService:GenerateGUID(false)
	controlPart.Transparency = 1
	controlPart.CanCollide = false
	controlPart.Anchored = true
	controlPart.Size = Vector3.new(1, 1, 1)
	controlPart.CFrame = primaryPart.CFrame
	controlPart:SetAttribute("OwnerUserId", boat:GetAttribute("OwnerId"))
	controlPart:SetAttribute("BoatId", boat:GetAttribute("BoatId"))
	controlPart.Parent = workspace

	local controlAttachment = Instance.new("Attachment")
	controlAttachment.Name = "ControlAttachment"
	controlAttachment.CFrame = CFrame.new(0, 0, 0)
	controlAttachment.Parent = controlPart

	-- Movement constraints with weight consideration
	local alignPos = Instance.new("AlignPosition")
	alignPos.Name = "BoatAlignPosition"
	alignPos.Attachment0 = boatAttachment
	alignPos.Attachment1 = controlAttachment

	-- Adjust physics based on weight
	local weightFactor = 1 + (config.Weight / 10)

	if config.Type == "Submarine" then
		alignPos.MaxForce = 2000000 * weightFactor
		alignPos.MaxVelocity = config.MaxSpeed + 10
		alignPos.Responsiveness = 100 / (1 + config.Weight * 0.05)
		alignPos.RigidityEnabled = true
	else
		alignPos.MaxForce = 1000000 * weightFactor
		alignPos.MaxVelocity = config.MaxSpeed + 10
		alignPos.Responsiveness = 50 / (1 + config.Weight * 0.05)
		alignPos.RigidityEnabled = true
	end

	alignPos.Parent = primaryPart

	-- Rotation constraints with weight consideration
	local alignOri = Instance.new("AlignOrientation")
	alignOri.Name = "BoatAlignOrientation"
	alignOri.Attachment0 = boatAttachment
	alignOri.Attachment1 = controlAttachment

	if config.Type == "Submarine" then
		alignOri.MaxTorque = 1000000 * weightFactor
		alignOri.MaxAngularVelocity = 8 / (1 + config.Weight * 0.1)
		alignOri.Responsiveness = 25 / (1 + config.Weight * 0.05)
		alignOri.RigidityEnabled = false
	else
		alignOri.MaxTorque = 800000 * weightFactor
		alignOri.MaxAngularVelocity = 10 / (1 + config.Weight * 0.1)
		alignOri.Responsiveness = 30 / (1 + config.Weight * 0.05)
		alignOri.RigidityEnabled = false
	end

	alignOri.Parent = primaryPart

	-- BodyVelocity for momentum simulation
	local bodyVel = Instance.new("BodyVelocity")
	bodyVel.Name = "BoatBodyVelocity"
	bodyVel.MaxForce = Vector3.new(4000 * weightFactor, 4000 * weightFactor, 4000 * weightFactor)
	bodyVel.Velocity = Vector3.new(0, 0, 0)
	bodyVel.Parent = primaryPart

	controlPart:SetAttribute("HasBodyVelocity", true)

	-- Store physics objects for proper cleanup
	if not BoatPhysicsObjects[boat] then
		BoatPhysicsObjects[boat] = {}
	end
	BoatPhysicsObjects[boat] = {
		controlPart = controlPart,
		alignPos = alignPos,
		alignOri = alignOri,
		bodyVel = bodyVel,
		boatAttachment = boatAttachment,
		controlAttachment = controlAttachment
	}

	return controlPart
end

-- Enhanced cleanup function
local function CleanupBoat(player)
	-- Clean up acceleration data
	BoatSpeeds[player] = nil
	BoatTurnSpeeds[player] = nil
	BoatAccelerationData[player] = nil
	PlayerViolations[player] = nil

	-- Clean up boat and physics
	local boat = ActiveBoats[player]
	if boat then
		-- Clean up physics objects first
		local physicsObjs = BoatPhysicsObjects[boat]
		if physicsObjs then
			for _, obj in pairs(physicsObjs) do
				if obj and obj.Parent then
					pcall(function() obj:Destroy() end)
				end
			end
			BoatPhysicsObjects[boat] = nil
		end

		-- Clean up boat parts
		pcall(function()
			RestoreCanCollideStates(boat)
			for _, desc in pairs(boat:GetDescendants()) do
				if desc:IsA("Constraint") or desc:IsA("BodyMover") then
					desc:Destroy()
				end
			end
			boat:Destroy()
		end)
		ActiveBoats[player] = nil
	end

	-- Clean up controller
	local controller = BoatControllers[player]
	if controller then
		pcall(function() controller:Destroy() end)
		BoatControllers[player] = nil
	end

	-- Clean up connections
	local connections = BoatConnections[player]
	if connections then
		for _, conn in pairs(connections) do
			if conn then
				pcall(function() conn:Disconnect() end)
			end
		end
		BoatConnections[player] = nil
        end
<<<<<<< HEAD

        BoatControls[player] = nil
        BoatLastActivity[player] = nil
        BoatSecurity.CleanupPlayer(player)
        SubmarineStates[player] = nil
end

-- Process cleanup queue
local function UpdateSubmarineStressMetrics(state)
        if not state then
                return 1, 1, 1, 0
        end

        local integrityRatio = 1
        if state.maxHealth > 0 then
                integrityRatio = math.clamp(state.health / state.maxHealth, 0, 1)
        end

        local speedMultiplier = SUB_SPEED_MIN_MULTIPLIER + (1 - SUB_SPEED_MIN_MULTIPLIER) * integrityRatio
        if integrityRatio >= 0.995 then
                speedMultiplier = 1
        end

        local accelMultiplier = SUB_ACCEL_MIN_MULTIPLIER + (1 - SUB_ACCEL_MIN_MULTIPLIER) * integrityRatio
        if integrityRatio >= 0.995 then
                accelMultiplier = 1
        end

        local shakeIntensity = 0
        if integrityRatio < SUB_SHAKE_START_RATIO then
                shakeIntensity = math.clamp((SUB_SHAKE_START_RATIO - integrityRatio) / SUB_SHAKE_START_RATIO, 0, 1)
        end

        state.integrityRatio = integrityRatio
        state.speedMultiplier = speedMultiplier
        state.accelMultiplier = accelMultiplier
        state.shakeIntensity = shakeIntensity

        return integrityRatio, speedMultiplier, accelMultiplier, shakeIntensity
end

local function GetOrCreateSubmarineState(player, config)
        local state = SubmarineStates[player]
        local maxHealth = (config and config.MaxHealth) or (state and state.maxHealth) or 100

        if not state then
                state = {
                        maxHealth = maxHealth,
                        health = maxHealth,
                        lastHealthPercentPrint = 100,
                        timeOverDepth = 0,
                        wasOverDepth = false,
                        lastWarningTime = 0,
                        lastSafeMessageTime = 0,
                        isImploding = false,
                        lastDepth = 0,
                        integrityRatio = 1,
                        speedMultiplier = 1,
                        accelMultiplier = 1,
                        shakeIntensity = 0,
                        lastStressOffset = ZERO_VECTOR,
                        currentJitterAllowance = 0,
                        hullRadius = nil,
                        hullRadiusPart = nil,
                        lastStressOffsetDelta = 0,
                        lastLeakEmissionRate = 0,
                        lastWarningRange = 0,
                        lastWarningBrightness = 0,
                        lastCollisionTime = 0,
                        recentCollisionParts = {},
                        lastCollisionPrint = 0,
                }
                state.shakeRandom = Random.new()
                state.warningPhase = math.random()
                SubmarineStates[player] = state
        else
                if state.maxHealth ~= maxHealth then
                        state.maxHealth = maxHealth
                        state.health = math.clamp(state.health, 0, maxHealth)
                end

                state.recentCollisionParts = state.recentCollisionParts or {}
        end

        UpdateSubmarineStressMetrics(state)
        return state
end

local INSTANT_KILL_ATTRIBUTE_NAMES = {
        "SubInstantKill",
        "InstantSubKill",
        "InstantKill",
        "KillOnTouch",
}

local INSTANT_KILL_TAGS = {
        SubInstantKill = true,
        InstantKill = true,
        SubmarineInstantKill = true,
}

local function FindFirstAttributeInAncestors(instance, attributeName)
        local current = instance
        while current do
                if current:GetAttribute(attributeName) ~= nil then
                        return current:GetAttribute(attributeName), current
                end
                current = current.Parent
        end

        return nil, nil
end

local function DescribeInstantKill(part)
        if not part or not part:IsA("BasePart") then
                return nil
        end

        for _, attributeName in ipairs(INSTANT_KILL_ATTRIBUTE_NAMES) do
                local value, source = FindFirstAttributeInAncestors(part, attributeName)
                if value ~= nil then
                        local sourceName = source and source:GetFullName() or part:GetFullName()
                        return string.format("attribute '%s' on %s", attributeName, sourceName)
                end
        end

        local success, tags = pcall(CollectionService.GetTags, CollectionService, part)
        if success then
                for _, tag in ipairs(tags) do
                        if INSTANT_KILL_TAGS[tag] then
                                return string.format("CollectionService tag '%s'", tag)
                        end
                end
        end

        return nil
end

local function GetCollisionDamageMultiplier(part)
        if not part or not part:IsA("BasePart") then
                return 1
        end

        local multiplier, source = FindFirstAttributeInAncestors(part, "SubDamageMultiplier")
        if typeof(multiplier) == "number" and multiplier > 0 then
                return multiplier
        elseif typeof(multiplier) == "number" and multiplier == 0 and source then
                return 0
        end

        return 1
end

local function ApplySubmarineCollisionDamage(player, boat, config, hitPart, otherPart)
        if not boat or not boat.Parent or not otherPart or not otherPart:IsA("BasePart") then
                return
        end

        if otherPart:IsDescendantOf(boat) then
                return
        end

        local state = GetOrCreateSubmarineState(player, config)
        if not state or state.isImploding then
                return
        end

        local now = tick()
        if (now - (state.lastCollisionTime or 0)) < SUB_COLLISION_GLOBAL_COOLDOWN then
                return
        end

        state.recentCollisionParts = state.recentCollisionParts or {}
        for trackedPart, hitTime in pairs(state.recentCollisionParts) do
                if not hitTime or (now - hitTime) > (SUB_COLLISION_PART_COOLDOWN * 2) or (trackedPart and not trackedPart.Parent) then
                        state.recentCollisionParts[trackedPart] = nil
                end
        end
        local lastForPart = state.recentCollisionParts[otherPart]
        if lastForPart and (now - lastForPart) < SUB_COLLISION_PART_COOLDOWN then
                return
        end

        state.lastCollisionTime = now
        state.recentCollisionParts[otherPart] = now

        local instantReason = DescribeInstantKill(otherPart)
        if instantReason then
                print(string.format(
                        "[Submarine] Instant hull failure triggered by collision with %s (%s).",
                        otherPart:GetFullName(),
                        instantReason
                ))

                state.health = 0
                TriggerSubmarineImplosion(player, boat, config)
                return
        end

        local primaryPart = boat.PrimaryPart
        if not primaryPart then
                return
        end

        if not state.maxHealth or state.maxHealth <= 0 then
                return
        end

        local boatVelocity = primaryPart.AssemblyLinearVelocity or ZERO_VECTOR
        local otherVelocity = otherPart.AssemblyLinearVelocity or ZERO_VECTOR
        local relativeSpeed = (boatVelocity - otherVelocity).Magnitude

        if relativeSpeed < SUB_COLLISION_MIN_SPEED then
                return
        end

        local speedRange = math.max(SUB_COLLISION_MAX_SPEED - SUB_COLLISION_MIN_SPEED, 1)
        local normalizedImpact = math.clamp((relativeSpeed - SUB_COLLISION_MIN_SPEED) / speedRange, 0, 1)
        normalizedImpact = normalizedImpact ^ SUB_COLLISION_IMPULSE_EXPONENT

        local boatMass = primaryPart.AssemblyMass or primaryPart:GetMass()
        local otherMass = otherPart.AssemblyMass or otherPart:GetMass()
        local massFactor = 1
        if boatMass and boatMass > 0 and otherMass and otherMass > 0 then
                massFactor = math.clamp(otherMass / boatMass, 0.4, 2.5)
        elseif otherPart.Anchored then
                massFactor = 1.35
        end

        local anchoredFactor = otherPart.Anchored and 1.2 or 1
        local damageMultiplier = GetCollisionDamageMultiplier(otherPart)

        local damage = state.maxHealth
                * SUB_COLLISION_DAMAGE_RATIO
                * normalizedImpact
                * massFactor
                * anchoredFactor
                * damageMultiplier
        if damage <= 0 then
                return
        end

        state.health = math.max(state.health - damage, 0)
        UpdateSubmarineStressMetrics(state)

        local currentPercent = math.clamp(math.floor((state.health / state.maxHealth) * 100), 0, 100)
        if state.health <= 0 then
                local impactSource
                if hitPart and hitPart.Parent == boat then
                        impactSource = string.format("%s -> %s", hitPart:GetFullName(), otherPart:GetFullName())
                else
                        impactSource = otherPart:GetFullName()
                end

                print(string.format(
                        "[Submarine] Hull collapsed after collision between %s at %.1f studs/s.",
                        impactSource,
                        relativeSpeed
                ))
                TriggerSubmarineImplosion(player, boat, config)
                return
        end

        if not state.lastHealthPercentPrint or currentPercent <= state.lastHealthPercentPrint - SUB_HEALTH_WARNING_STEP then
                print(string.format(
                        "[Submarine] Hull integrity at %d%% after collision with %s (impact speed %.1f).",
                        currentPercent,
                        otherPart:GetFullName(),
                        relativeSpeed
                ))
                state.lastHealthPercentPrint = currentPercent
        elseif (now - (state.lastCollisionPrint or 0)) > SUB_COLLISION_PRINT_COOLDOWN then
                print(string.format(
                        "[Submarine] Collision registered with %s (impact speed %.1f).",
                        otherPart:GetFullName(),
                        relativeSpeed
                ))
                state.lastCollisionPrint = now
        end
end

local function SetupSubmarineCollisionMonitoring(player, boat, config)
        if not boat or not boat.PrimaryPart then
                return
        end

        local state = GetOrCreateSubmarineState(player, config)
        state.lastCollisionTime = 0
        state.lastCollisionPrint = 0
        state.recentCollisionParts = state.recentCollisionParts or {}
        for trackedPart in pairs(state.recentCollisionParts) do
                state.recentCollisionParts[trackedPart] = nil
        end

        if state.collisionPollConnection then
                state.collisionPollConnection:Disconnect()
                state.collisionPollConnection = nil
        end

        state.collisionPollParts = state.collisionPollParts or {}
        clearTable(state.collisionPollParts)
        state.collisionPollIndex = 0
        state.nextCollisionPoll = 0

        local connections = BoatConnections[player]
        if not connections then
                connections = {}
                BoatConnections[player] = connections
        end

        local monitoredParts = {}
        for _, desc in ipairs(boat:GetDescendants()) do
                if desc:IsA("BasePart") and desc.CanCollide then
                        if desc.CanTouch == false then
                                desc.CanTouch = true
                        end
                        local connection = desc.Touched:Connect(function(otherPart)
                                ApplySubmarineCollisionDamage(player, boat, config, desc, otherPart)
                        end)
                        table.insert(connections, connection)
                        table.insert(monitoredParts, desc)
                end
        end

        if #monitoredParts > 0 then
                state.collisionPollParts = monitoredParts
                local ancestryConnection = boat.AncestryChanged:Connect(function(_, parent)
                        if not parent then
                                for _, part in ipairs(monitoredParts) do
                                        state.recentCollisionParts[part] = nil
                                end
                                clearTable(monitoredParts)
                                clearTable(state.collisionPollParts)
                                state.collisionPollIndex = 0
                        end
                end)
                table.insert(connections, ancestryConnection)

                state.collisionPollConnection = RunService.Heartbeat:Connect(function()
                        if state.isImploding then
                                return
                        end

                        if not boat.Parent then
                                return
                        end

                        local primaryPart = boat.PrimaryPart
                        if not primaryPart then
                                return
                        end

                        if primaryPart:GetNetworkOwner() == nil then
                                return
                        end

                        local now = tick()
                        if now < (state.nextCollisionPoll or 0) then
                                return
                        end

                        local pollParts = state.collisionPollParts
                        local totalParts = pollParts and #pollParts or 0
                        if totalParts == 0 then
                                return
                        end

                        state.nextCollisionPoll = now + SUB_COLLISION_POLL_INTERVAL

                        local index = state.collisionPollIndex or 0
                        local checksRemaining = math.min(totalParts, SUB_COLLISION_POLL_PART_LIMIT)
                        local checked = 0

                        while checked < checksRemaining and totalParts > 0 do
                                index += 1
                                if index > totalParts then
                                        index = 1
                                end

                                local part = pollParts[index]
                                if not part or not part.Parent or not part:IsDescendantOf(boat) then
                                        table.remove(pollParts, index)
                                        totalParts -= 1
                                        if totalParts == 0 then
                                                index = 0
                                                break
                                        end
                                        if index > totalParts then
                                                index = 0
                                        else
                                                index -= 1
                                        end
                                else
                                        checked += 1
                                        if part.CanTouch ~= false then
                                                local touchingParts = part:GetTouchingParts()
                                                for _, otherPart in ipairs(touchingParts) do
                                                        if otherPart and otherPart:IsA("BasePart") then
                                                                ApplySubmarineCollisionDamage(player, boat, config, part, otherPart)
                                                        end
                                                end
                                        end
                                end
                        end

                        state.collisionPollIndex = index
                end)
                table.insert(connections, state.collisionPollConnection)
        end
end

local function ApplySubmarineStressEffects(player, boat, config, targetCFrame, deltaTime)
        local state = SubmarineStates[player]
        if not state or state.isImploding or not boat or not boat.PrimaryPart then
                if state then
                        state.currentJitterAllowance = 0
                        state.lastStressOffset = ZERO_VECTOR
                        state.lastStressOffsetDelta = 0
                end
                return targetCFrame
        end

        local integrityRatio = state.integrityRatio or 1
        local primaryPart = boat.PrimaryPart
        local baseCFrame = targetCFrame
        local previousStressOffset = state.lastStressOffset or ZERO_VECTOR
        local jitterAllowance = 0

        if state.shakeIntensity and state.shakeIntensity > 0 then
                local randomGen = state.shakeRandom or Random.new()
                state.shakeRandom = randomGen

                local offsetMagnitude = SUB_SHAKE_MAX_OFFSET * state.shakeIntensity
                local angleMagnitude = SUB_SHAKE_MAX_ANGLE * state.shakeIntensity

                local offset = Vector3.new(
                        randomGen:NextNumber(-offsetMagnitude, offsetMagnitude),
                        randomGen:NextNumber(-offsetMagnitude, offsetMagnitude),
                        randomGen:NextNumber(-offsetMagnitude, offsetMagnitude)
                )

                local rotX = randomGen:NextNumber(-angleMagnitude, angleMagnitude)
                local rotY = randomGen:NextNumber(-angleMagnitude, angleMagnitude)
                local rotZ = randomGen:NextNumber(-angleMagnitude, angleMagnitude)

                local stressOffsetWorld = baseCFrame:VectorToWorldSpace(offset)
                targetCFrame = baseCFrame * CFrame.new(offset) * CFrame.Angles(rotX, rotY, rotZ)

                local hullRadius = state.hullRadius
                if not hullRadius or state.hullRadiusPart ~= primaryPart then
                        hullRadius = primaryPart.Size.Magnitude * 0.5
                        state.hullRadius = hullRadius
                        state.hullRadiusPart = primaryPart
                end

                local offsetDelta = (stressOffsetWorld - previousStressOffset).Magnitude
                local baselineAllowance = offsetMagnitude * 0.35
                if hullRadius then
                        baselineAllowance = baselineAllowance + math.min(hullRadius, 1) * (angleMagnitude * 0.5)
                end

                jitterAllowance = math.max(offsetDelta, baselineAllowance)
                state.lastStressOffset = stressOffsetWorld
                state.lastStressOffsetDelta = offsetDelta
        end

        if integrityRatio < SUB_LEAK_THRESHOLD then
                local attachment = state.damageAttachment
                if not attachment or attachment.Parent ~= primaryPart then
                        attachment = Instance.new("Attachment")
                        attachment.Name = "HullLeakAttachment"
                        attachment.Position = Vector3.new(0, -primaryPart.Size.Y * 0.4, 0)
                        attachment.Parent = primaryPart
                        state.damageAttachment = attachment
                end

                local currentTime = tick()
                if (currentTime - (state.lastLeakOffsetTime or 0)) > SUB_LEAK_OFFSET_INTERVAL then
                        state.lastLeakOffsetTime = currentTime
                        local randomGen = state.shakeRandom or Random.new()
                        local offset = Vector3.new(
                                randomGen:NextNumber(-primaryPart.Size.X * 0.45, primaryPart.Size.X * 0.45),
                                randomGen:NextNumber(-primaryPart.Size.Y * 0.45, primaryPart.Size.Y * 0.2),
                                randomGen:NextNumber(-primaryPart.Size.Z * 0.45, primaryPart.Size.Z * 0.45)
                        )
                        attachment.Position = offset
                end

                local emitter = state.damageEmitter
                if not emitter or emitter.Parent ~= attachment then
                        emitter = Instance.new("ParticleEmitter")
                        emitter.Name = "HullLeakBubbles"
                        emitter.Rate = 0
                        emitter.Speed = NumberRange.new(5, 9)
                        emitter.Lifetime = NumberRange.new(0.8, 1.4)
                        emitter.Size = NumberSequence.new({
                                NumberSequenceKeypoint.new(0, 0.4),
                                NumberSequenceKeypoint.new(0.5, 0.9),
                                NumberSequenceKeypoint.new(1, 0.3)
                        })
                        emitter.Transparency = NumberSequence.new({
                                NumberSequenceKeypoint.new(0, 0),
                                NumberSequenceKeypoint.new(1, 1)
                        })
                        emitter.Color = ColorSequence.new(Color3.fromRGB(214, 238, 255))
                        emitter.Acceleration = Vector3.new(0, 14, 0)
                        emitter.SpreadAngle = Vector2.new(45, 45)
                        emitter.Parent = attachment
                        state.damageEmitter = emitter
                        state.lastLeakEmissionRate = 0
                end

                local emissionRate = math.clamp(30 + (1 - integrityRatio) * SUB_LEAK_MAX_RATE, 20, SUB_LEAK_MAX_RATE)
                if math.abs((state.lastLeakEmissionRate or 0) - emissionRate) > 1 then
                        state.damageEmitter.Rate = emissionRate
                        state.lastLeakEmissionRate = emissionRate
                end

                local shouldEnableEmitter = emissionRate > 0
                if state.damageEmitter.Enabled ~= shouldEnableEmitter then
                        state.damageEmitter.Enabled = shouldEnableEmitter
                end
        elseif state.damageEmitter then
                if state.damageEmitter.Rate ~= 0 then
                        state.damageEmitter.Rate = 0
                end
                if state.damageEmitter.Enabled then
                        state.damageEmitter.Enabled = false
                end
                state.lastLeakEmissionRate = 0
        end

        if integrityRatio < SUB_WARNING_LIGHT_THRESHOLD then
                local light = state.warningLight
                if not light or light.Parent ~= primaryPart then
                        light = Instance.new("PointLight")
                        light.Name = "HullWarningLight"
                        light.Color = SUB_WARNING_LIGHT_COLOR
                        light.Shadows = false
                        light.Range = SUB_WARNING_LIGHT_BASE_RANGE
                        light.Brightness = SUB_WARNING_LIGHT_MIN_BRIGHTNESS
                        light.Enabled = true
                        light.Parent = primaryPart
                        state.warningLight = light
                        state.lastWarningRange = light.Range
                        state.lastWarningBrightness = light.Brightness
                end

                local pulse = 0.5 + 0.5 * math.sin((tick() * SUB_WARNING_LIGHT_PULSE_SPEED) + (state.warningPhase or 0))
                local intensityFactor = (1 - integrityRatio)
                if not light.Enabled then
                        light.Enabled = true
                end

                local targetRange = SUB_WARNING_LIGHT_BASE_RANGE
                        + intensityFactor * (SUB_WARNING_LIGHT_MAX_RANGE - SUB_WARNING_LIGHT_BASE_RANGE)
                if math.abs((state.lastWarningRange or 0) - targetRange) > 0.25 then
                        light.Range = targetRange
                        state.lastWarningRange = targetRange
                end

                local targetBrightness = SUB_WARNING_LIGHT_MIN_BRIGHTNESS
                        + pulse * (SUB_WARNING_LIGHT_MAX_BRIGHTNESS - SUB_WARNING_LIGHT_MIN_BRIGHTNESS) * intensityFactor
                if math.abs((state.lastWarningBrightness or 0) - targetBrightness) > 0.25 then
                        light.Brightness = targetBrightness
                        state.lastWarningBrightness = targetBrightness
                end

        elseif state.warningLight then
                if state.warningLight.Enabled then
                        state.warningLight.Enabled = false
                end
        end

        if jitterAllowance == 0 then
                jitterAllowance = previousStressOffset.Magnitude
                state.lastStressOffset = ZERO_VECTOR
                state.lastStressOffsetDelta = jitterAllowance
        end

        if jitterAllowance < 0.05 then
                jitterAllowance = 0
                state.lastStressOffsetDelta = 0
        end

        state.currentJitterAllowance = jitterAllowance

        return targetCFrame
end

local function CreateSubmarineImplosionDebris(boat, primaryPart)
        if not boat or not primaryPart then
                return
        end

        local randomGen = Random.new()
        local created = 0

=======

        BoatControls[player] = nil
        BoatLastActivity[player] = nil
        BoatSecurity.CleanupPlayer(player)
        SubmarineStates[player] = nil
end

-- Process cleanup queue
local function UpdateSubmarineStressMetrics(state)
        if not state then
                return 1, 1, 1, 0
        end

        local integrityRatio = 1
        if state.maxHealth > 0 then
                integrityRatio = math.clamp(state.health / state.maxHealth, 0, 1)
        end

        local speedMultiplier = SUB_SPEED_MIN_MULTIPLIER + (1 - SUB_SPEED_MIN_MULTIPLIER) * integrityRatio
        if integrityRatio >= 0.995 then
                speedMultiplier = 1
        end

        local accelMultiplier = SUB_ACCEL_MIN_MULTIPLIER + (1 - SUB_ACCEL_MIN_MULTIPLIER) * integrityRatio
        if integrityRatio >= 0.995 then
                accelMultiplier = 1
        end

        local shakeIntensity = 0
        if integrityRatio < SUB_SHAKE_START_RATIO then
                shakeIntensity = math.clamp((SUB_SHAKE_START_RATIO - integrityRatio) / SUB_SHAKE_START_RATIO, 0, 1)
        end

        state.integrityRatio = integrityRatio
        state.speedMultiplier = speedMultiplier
        state.accelMultiplier = accelMultiplier
        state.shakeIntensity = shakeIntensity

        return integrityRatio, speedMultiplier, accelMultiplier, shakeIntensity
end

local function GetOrCreateSubmarineState(player, config)
        local state = SubmarineStates[player]
        local maxHealth = (config and config.MaxHealth) or (state and state.maxHealth) or 100

        if not state then
                state = {
                        maxHealth = maxHealth,
                        health = maxHealth,
                        lastHealthPercentPrint = 100,
                        timeOverDepth = 0,
                        wasOverDepth = false,
                        lastWarningTime = 0,
                        lastSafeMessageTime = 0,
                        isImploding = false,
                        lastDepth = 0,
                        integrityRatio = 1,
                        speedMultiplier = 1,
                        accelMultiplier = 1,
                        shakeIntensity = 0,
                        lastStressOffset = ZERO_VECTOR,
                        currentJitterAllowance = 0,
                        hullRadius = nil,
                        hullRadiusPart = nil,
                        lastStressOffsetDelta = 0,
                        lastLeakEmissionRate = 0,
                        lastWarningRange = 0,
                        lastWarningBrightness = 0,
                        lastCollisionTime = 0,
                        recentCollisionParts = {},
                        lastCollisionPrint = 0,
                }
                state.shakeRandom = Random.new()
                state.warningPhase = math.random()
                SubmarineStates[player] = state
        else
                if state.maxHealth ~= maxHealth then
                        state.maxHealth = maxHealth
                        state.health = math.clamp(state.health, 0, maxHealth)
                end

                state.recentCollisionParts = state.recentCollisionParts or {}
        end

        UpdateSubmarineStressMetrics(state)
        return state
end

local INSTANT_KILL_ATTRIBUTE_NAMES = {
        "SubInstantKill",
        "InstantSubKill",
        "InstantKill",
        "KillOnTouch",
}

local INSTANT_KILL_TAGS = {
        SubInstantKill = true,
        InstantKill = true,
        SubmarineInstantKill = true,
}

local function FindFirstAttributeInAncestors(instance, attributeName)
        local current = instance
        while current do
                if current:GetAttribute(attributeName) ~= nil then
                        return current:GetAttribute(attributeName), current
                end
                current = current.Parent
        end

        return nil, nil
end

local function DescribeInstantKill(part)
        if not part or not part:IsA("BasePart") then
                return nil
        end

        for _, attributeName in ipairs(INSTANT_KILL_ATTRIBUTE_NAMES) do
                local value, source = FindFirstAttributeInAncestors(part, attributeName)
                if value ~= nil then
                        local sourceName = source and source:GetFullName() or part:GetFullName()
                        return string.format("attribute '%s' on %s", attributeName, sourceName)
                end
        end

        local success, tags = pcall(CollectionService.GetTags, CollectionService, part)
        if success then
                for _, tag in ipairs(tags) do
                        if INSTANT_KILL_TAGS[tag] then
                                return string.format("CollectionService tag '%s'", tag)
                        end
                end
        end

        return nil
end

local function GetCollisionDamageMultiplier(part)
        if not part or not part:IsA("BasePart") then
                return 1
        end

        local multiplier, source = FindFirstAttributeInAncestors(part, "SubDamageMultiplier")
        if typeof(multiplier) == "number" and multiplier > 0 then
                return multiplier
        elseif typeof(multiplier) == "number" and multiplier == 0 and source then
                return 0
        end

        return 1
end

local function ApplySubmarineCollisionDamage(player, boat, config, hitPart, otherPart)
        if not boat or not boat.Parent or not otherPart or not otherPart:IsA("BasePart") then
                return
        end

        if otherPart:IsDescendantOf(boat) then
                return
        end

        local state = GetOrCreateSubmarineState(player, config)
        if not state or state.isImploding then
                return
        end

        local now = tick()
        if (now - (state.lastCollisionTime or 0)) < SUB_COLLISION_GLOBAL_COOLDOWN then
                return
        end

        state.recentCollisionParts = state.recentCollisionParts or {}
        for trackedPart, hitTime in pairs(state.recentCollisionParts) do
                if not hitTime or (now - hitTime) > (SUB_COLLISION_PART_COOLDOWN * 2) or (trackedPart and not trackedPart.Parent) then
                        state.recentCollisionParts[trackedPart] = nil
                end
        end
        local lastForPart = state.recentCollisionParts[otherPart]
        if lastForPart and (now - lastForPart) < SUB_COLLISION_PART_COOLDOWN then
                return
        end

        state.lastCollisionTime = now
        state.recentCollisionParts[otherPart] = now

        local instantReason = DescribeInstantKill(otherPart)
        if instantReason then
                print(string.format(
                        "[Submarine] Instant hull failure triggered by collision with %s (%s).",
                        otherPart:GetFullName(),
                        instantReason
                ))

                state.health = 0
                TriggerSubmarineImplosion(player, boat, config)
                return
        end

        local primaryPart = boat.PrimaryPart
        if not primaryPart then
                return
        end

        if not state.maxHealth or state.maxHealth <= 0 then
                return
        end

        local boatVelocity = primaryPart.AssemblyLinearVelocity or ZERO_VECTOR
        local otherVelocity = otherPart.AssemblyLinearVelocity or ZERO_VECTOR
        local relativeSpeed = (boatVelocity - otherVelocity).Magnitude

        if relativeSpeed < SUB_COLLISION_MIN_SPEED then
                return
        end

        local speedRange = math.max(SUB_COLLISION_MAX_SPEED - SUB_COLLISION_MIN_SPEED, 1)
        local normalizedImpact = math.clamp((relativeSpeed - SUB_COLLISION_MIN_SPEED) / speedRange, 0, 1)
        normalizedImpact = normalizedImpact ^ SUB_COLLISION_IMPULSE_EXPONENT

        local boatMass = primaryPart.AssemblyMass or primaryPart:GetMass()
        local otherMass = otherPart.AssemblyMass or otherPart:GetMass()
        local massFactor = 1
        if boatMass and boatMass > 0 and otherMass and otherMass > 0 then
                massFactor = math.clamp(otherMass / boatMass, 0.4, 2.5)
        elseif otherPart.Anchored then
                massFactor = 1.35
        end

        local anchoredFactor = otherPart.Anchored and 1.2 or 1
        local damageMultiplier = GetCollisionDamageMultiplier(otherPart)

        local damage = state.maxHealth
                * SUB_COLLISION_DAMAGE_RATIO
                * normalizedImpact
                * massFactor
                * anchoredFactor
                * damageMultiplier
        if damage <= 0 then
                return
        end

        state.health = math.max(state.health - damage, 0)
        UpdateSubmarineStressMetrics(state)

        local currentPercent = math.clamp(math.floor((state.health / state.maxHealth) * 100), 0, 100)
        if state.health <= 0 then
                local impactSource
                if hitPart and hitPart.Parent == boat then
                        impactSource = string.format("%s -> %s", hitPart:GetFullName(), otherPart:GetFullName())
                else
                        impactSource = otherPart:GetFullName()
                end

                print(string.format(
                        "[Submarine] Hull collapsed after collision between %s at %.1f studs/s.",
                        impactSource,
                        relativeSpeed
                ))
                TriggerSubmarineImplosion(player, boat, config)
                return
        end

        if not state.lastHealthPercentPrint or currentPercent <= state.lastHealthPercentPrint - SUB_HEALTH_WARNING_STEP then
                print(string.format(
                        "[Submarine] Hull integrity at %d%% after collision with %s (impact speed %.1f).",
                        currentPercent,
                        otherPart:GetFullName(),
                        relativeSpeed
                ))
                state.lastHealthPercentPrint = currentPercent
        elseif (now - (state.lastCollisionPrint or 0)) > SUB_COLLISION_PRINT_COOLDOWN then
                print(string.format(
                        "[Submarine] Collision registered with %s (impact speed %.1f).",
                        otherPart:GetFullName(),
                        relativeSpeed
                ))
                state.lastCollisionPrint = now
        end
end

local function SetupSubmarineCollisionMonitoring(player, boat, config)
        if not boat or not boat.PrimaryPart then
                return
        end

        local state = GetOrCreateSubmarineState(player, config)
        state.lastCollisionTime = 0
        state.lastCollisionPrint = 0
        state.recentCollisionParts = state.recentCollisionParts or {}
        for trackedPart in pairs(state.recentCollisionParts) do
                state.recentCollisionParts[trackedPart] = nil
        end

        local connections = BoatConnections[player]
        if not connections then
                connections = {}
                BoatConnections[player] = connections
        end

        local monitoredParts = {}
        for _, desc in ipairs(boat:GetDescendants()) do
                if desc:IsA("BasePart") and desc.CanCollide and desc.CanTouch ~= false then
                        local connection = desc.Touched:Connect(function(otherPart)
                                ApplySubmarineCollisionDamage(player, boat, config, desc, otherPart)
                        end)
                        table.insert(connections, connection)
                        table.insert(monitoredParts, desc)
                end
        end

        if #monitoredParts > 0 then
                local ancestryConnection = boat.AncestryChanged:Connect(function(_, parent)
                        if not parent then
                                for _, part in ipairs(monitoredParts) do
                                        state.recentCollisionParts[part] = nil
                                end
                        end
                end)
                table.insert(connections, ancestryConnection)
        end
end

local function ApplySubmarineStressEffects(player, boat, config, targetCFrame, deltaTime)
        local state = SubmarineStates[player]
        if not state or state.isImploding or not boat or not boat.PrimaryPart then
                if state then
                        state.currentJitterAllowance = 0
                        state.lastStressOffset = ZERO_VECTOR
                        state.lastStressOffsetDelta = 0
                end
                return targetCFrame
        end

        local integrityRatio = state.integrityRatio or 1
        local primaryPart = boat.PrimaryPart
        local baseCFrame = targetCFrame
        local previousStressOffset = state.lastStressOffset or ZERO_VECTOR
        local jitterAllowance = 0

        if state.shakeIntensity and state.shakeIntensity > 0 then
                local randomGen = state.shakeRandom or Random.new()
                state.shakeRandom = randomGen

                local offsetMagnitude = SUB_SHAKE_MAX_OFFSET * state.shakeIntensity
                local angleMagnitude = SUB_SHAKE_MAX_ANGLE * state.shakeIntensity

                local offset = Vector3.new(
                        randomGen:NextNumber(-offsetMagnitude, offsetMagnitude),
                        randomGen:NextNumber(-offsetMagnitude, offsetMagnitude),
                        randomGen:NextNumber(-offsetMagnitude, offsetMagnitude)
                )

                local rotX = randomGen:NextNumber(-angleMagnitude, angleMagnitude)
                local rotY = randomGen:NextNumber(-angleMagnitude, angleMagnitude)
                local rotZ = randomGen:NextNumber(-angleMagnitude, angleMagnitude)

                local stressOffsetWorld = baseCFrame:VectorToWorldSpace(offset)
                targetCFrame = baseCFrame * CFrame.new(offset) * CFrame.Angles(rotX, rotY, rotZ)

                local hullRadius = state.hullRadius
                if not hullRadius or state.hullRadiusPart ~= primaryPart then
                        hullRadius = primaryPart.Size.Magnitude * 0.5
                        state.hullRadius = hullRadius
                        state.hullRadiusPart = primaryPart
                end

                local offsetDelta = (stressOffsetWorld - previousStressOffset).Magnitude
                local baselineAllowance = offsetMagnitude * 0.35
                if hullRadius then
                        baselineAllowance = baselineAllowance + math.min(hullRadius, 1) * (angleMagnitude * 0.5)
                end

                jitterAllowance = math.max(offsetDelta, baselineAllowance)
                state.lastStressOffset = stressOffsetWorld
                state.lastStressOffsetDelta = offsetDelta
        end

        if integrityRatio < SUB_LEAK_THRESHOLD then
                local attachment = state.damageAttachment
                if not attachment or attachment.Parent ~= primaryPart then
                        attachment = Instance.new("Attachment")
                        attachment.Name = "HullLeakAttachment"
                        attachment.Position = Vector3.new(0, -primaryPart.Size.Y * 0.4, 0)
                        attachment.Parent = primaryPart
                        state.damageAttachment = attachment
                end

                local currentTime = tick()
                if (currentTime - (state.lastLeakOffsetTime or 0)) > SUB_LEAK_OFFSET_INTERVAL then
                        state.lastLeakOffsetTime = currentTime
                        local randomGen = state.shakeRandom or Random.new()
                        local offset = Vector3.new(
                                randomGen:NextNumber(-primaryPart.Size.X * 0.45, primaryPart.Size.X * 0.45),
                                randomGen:NextNumber(-primaryPart.Size.Y * 0.45, primaryPart.Size.Y * 0.2),
                                randomGen:NextNumber(-primaryPart.Size.Z * 0.45, primaryPart.Size.Z * 0.45)
                        )
                        attachment.Position = offset
                end

                local emitter = state.damageEmitter
                if not emitter or emitter.Parent ~= attachment then
                        emitter = Instance.new("ParticleEmitter")
                        emitter.Name = "HullLeakBubbles"
                        emitter.Rate = 0
                        emitter.Speed = NumberRange.new(5, 9)
                        emitter.Lifetime = NumberRange.new(0.8, 1.4)
                        emitter.Size = NumberSequence.new({
                                NumberSequenceKeypoint.new(0, 0.4),
                                NumberSequenceKeypoint.new(0.5, 0.9),
                                NumberSequenceKeypoint.new(1, 0.3)
                        })
                        emitter.Transparency = NumberSequence.new({
                                NumberSequenceKeypoint.new(0, 0),
                                NumberSequenceKeypoint.new(1, 1)
                        })
                        emitter.Color = ColorSequence.new(Color3.fromRGB(214, 238, 255))
                        emitter.Acceleration = Vector3.new(0, 14, 0)
                        emitter.SpreadAngle = Vector2.new(45, 45)
                        emitter.Parent = attachment
                        state.damageEmitter = emitter
                        state.lastLeakEmissionRate = 0
                end

                local emissionRate = math.clamp(30 + (1 - integrityRatio) * SUB_LEAK_MAX_RATE, 20, SUB_LEAK_MAX_RATE)
                if math.abs((state.lastLeakEmissionRate or 0) - emissionRate) > 1 then
                        state.damageEmitter.Rate = emissionRate
                        state.lastLeakEmissionRate = emissionRate
                end

                local shouldEnableEmitter = emissionRate > 0
                if state.damageEmitter.Enabled ~= shouldEnableEmitter then
                        state.damageEmitter.Enabled = shouldEnableEmitter
                end
        elseif state.damageEmitter then
                if state.damageEmitter.Rate ~= 0 then
                        state.damageEmitter.Rate = 0
                end
                if state.damageEmitter.Enabled then
                        state.damageEmitter.Enabled = false
                end
                state.lastLeakEmissionRate = 0
        end

        if integrityRatio < SUB_WARNING_LIGHT_THRESHOLD then
                local light = state.warningLight
                if not light or light.Parent ~= primaryPart then
                        light = Instance.new("PointLight")
                        light.Name = "HullWarningLight"
                        light.Color = SUB_WARNING_LIGHT_COLOR
                        light.Shadows = false
                        light.Range = SUB_WARNING_LIGHT_BASE_RANGE
                        light.Brightness = SUB_WARNING_LIGHT_MIN_BRIGHTNESS
                        light.Enabled = true
                        light.Parent = primaryPart
                        state.warningLight = light
                        state.lastWarningRange = light.Range
                        state.lastWarningBrightness = light.Brightness
                end

                local pulse = 0.5 + 0.5 * math.sin((tick() * SUB_WARNING_LIGHT_PULSE_SPEED) + (state.warningPhase or 0))
                local intensityFactor = (1 - integrityRatio)
                if not light.Enabled then
                        light.Enabled = true
                end

                local targetRange = SUB_WARNING_LIGHT_BASE_RANGE
                        + intensityFactor * (SUB_WARNING_LIGHT_MAX_RANGE - SUB_WARNING_LIGHT_BASE_RANGE)
                if math.abs((state.lastWarningRange or 0) - targetRange) > 0.25 then
                        light.Range = targetRange
                        state.lastWarningRange = targetRange
                end

                local targetBrightness = SUB_WARNING_LIGHT_MIN_BRIGHTNESS
                        + pulse * (SUB_WARNING_LIGHT_MAX_BRIGHTNESS - SUB_WARNING_LIGHT_MIN_BRIGHTNESS) * intensityFactor
                if math.abs((state.lastWarningBrightness or 0) - targetBrightness) > 0.25 then
                        light.Brightness = targetBrightness
                        state.lastWarningBrightness = targetBrightness
                end

        elseif state.warningLight then
                if state.warningLight.Enabled then
                        state.warningLight.Enabled = false
                end
        end

        if jitterAllowance == 0 then
                jitterAllowance = previousStressOffset.Magnitude
                state.lastStressOffset = ZERO_VECTOR
                state.lastStressOffsetDelta = jitterAllowance
        end

        if jitterAllowance < 0.05 then
                jitterAllowance = 0
                state.lastStressOffsetDelta = 0
        end

        state.currentJitterAllowance = jitterAllowance

        return targetCFrame
end

local function CreateSubmarineImplosionDebris(boat, primaryPart)
        if not boat or not primaryPart then
                return
        end

        local randomGen = Random.new()
        local created = 0

>>>>>>> 98c3345c
        for _, desc in ipairs(boat:GetDescendants()) do
                if created >= SUB_IMPL_DEBRIS_MAX_COUNT then
                        break
                end

                if desc:IsA("BasePart") and desc.Transparency < 1 and desc.Size.Magnitude > 0 then
                        local success, debrisPart = pcall(function()
                                return desc:Clone()
                        end)

                        if success and debrisPart and debrisPart:IsA("BasePart") then
                                created += 1

                                debrisPart.Name = desc.Name .. "_Debris"
                                debrisPart.Anchored = false
                                debrisPart.CanCollide = false
                                debrisPart.CanTouch = false
                                debrisPart.CanQuery = false
                                debrisPart.Massless = false
                                debrisPart.CFrame = desc.CFrame
                                debrisPart.Parent = workspace
                                debrisPart:BreakJoints()

                                for _, child in ipairs(debrisPart:GetDescendants()) do
                                        if child:IsA("Weld") or child:IsA("Motor6D") or child:IsA("Constraint") or child:IsA("BodyMover") then
                                                child:Destroy()
                                        elseif child:IsA("ParticleEmitter") then
                                                child.Enabled = false
                                                child.Rate = 0
                                        elseif child:IsA("Light") then
                                                child.Enabled = false
                                        end
                                end

                                local direction = (debrisPart.Position - primaryPart.Position)
                                if direction.Magnitude < 0.001 then
                                        direction = Vector3.new(
                                                randomGen:NextNumber(-1, 1),
                                                randomGen:NextNumber(-1, 1),
                                                randomGen:NextNumber(-1, 1)
                                        )
                                end
                                direction = direction.Unit

                                local speed = randomGen:NextNumber(SUB_IMPL_DEBRIS_MIN_SPEED, SUB_IMPL_DEBRIS_MAX_SPEED)
                                local angular = SUB_IMPL_DEBRIS_MAX_ANGULAR

                                debrisPart.AssemblyLinearVelocity = direction * speed
                                debrisPart.AssemblyAngularVelocity = Vector3.new(
                                        randomGen:NextNumber(-angular, angular),
                                        randomGen:NextNumber(-angular, angular),
                                        randomGen:NextNumber(-angular, angular)
                                )

                                if TweenService then
                                        local fadeTween = TweenService:Create(
                                                debrisPart,
                                                TweenInfo.new(SUB_IMPL_DEBRIS_FADE_TIME, Enum.EasingStyle.Quad, Enum.EasingDirection.In),
                                                {Transparency = 1}
                                        )
                                        fadeTween:Play()
                                end

                                Debris:AddItem(debrisPart, SUB_IMPL_DEBRIS_LIFETIME)
                        elseif debrisPart then
                                debrisPart:Destroy()
                        end
                end
        end
end

local function TriggerSubmarineImplosion(player, boat, config)
        local state = SubmarineStates[player]
        if state then
                if state.isImploding then
                        return
                end
                state.isImploding = true
        end

        local playerName = player and player.Name or "Unknown"
        print(('[Submarine] CRITICAL: %s\'s submarine has imploded under pressure!'):format(playerName))

        local primaryPart = boat and boat.PrimaryPart
        if primaryPart then
                local effectPart = Instance.new("Part")
                effectPart.Name = "SubImplosionEffect"
                effectPart.Anchored = true
                effectPart.CanCollide = false
                effectPart.Transparency = 1
                effectPart.Size = Vector3.new(1, 1, 1)
                effectPart.CFrame = primaryPart.CFrame
                effectPart.Parent = workspace

                local bubbleBurst = Instance.new("ParticleEmitter")
                bubbleBurst.Name = "ImplosionBubbles"
                bubbleBurst.Rate = 0
                bubbleBurst.Speed = NumberRange.new(25, 35)
                bubbleBurst.Lifetime = NumberRange.new(0.35, 0.6)
                bubbleBurst.Size = NumberSequence.new({
                        NumberSequenceKeypoint.new(0, 6),
                        NumberSequenceKeypoint.new(1, 0)
                })
                bubbleBurst.Transparency = NumberSequence.new({
                        NumberSequenceKeypoint.new(0, 0),
                        NumberSequenceKeypoint.new(1, 1)
                })
                bubbleBurst.Acceleration = Vector3.new(0, -60, 0)
                bubbleBurst.Color = ColorSequence.new(Color3.fromRGB(210, 235, 255), Color3.fromRGB(32, 120, 255))
                bubbleBurst.SpreadAngle = Vector2.new(360, 360)
                bubbleBurst.LightEmission = 0.8
                bubbleBurst.Parent = effectPart
                bubbleBurst:Emit(200)

                local shockwave = Instance.new("ParticleEmitter")
                shockwave.Name = "ImplosionShockwave"
                shockwave.Rate = 0
                shockwave.Speed = NumberRange.new(15, 18)
                shockwave.Lifetime = NumberRange.new(0.2, 0.35)
                shockwave.Size = NumberSequence.new({
                        NumberSequenceKeypoint.new(0, 2),
                        NumberSequenceKeypoint.new(0.3, 8),
                        NumberSequenceKeypoint.new(1, 12)
                })
                shockwave.Transparency = NumberSequence.new({
                        NumberSequenceKeypoint.new(0, 0),
                        NumberSequenceKeypoint.new(1, 1)
                })
                shockwave.Color = ColorSequence.new(Color3.fromRGB(255, 255, 255))
                shockwave.LightEmission = 1
                shockwave.Parent = effectPart
                shockwave:Emit(35)

                Debris:AddItem(effectPart, 3)

                local implosionFlash = Instance.new("Explosion")
                implosionFlash.Name = "SubImplosionFlash"
                implosionFlash.BlastPressure = 0
                implosionFlash.BlastRadius = 0
                implosionFlash.DestroyJointRadiusPercent = 0
                implosionFlash.Position = primaryPart.Position
                implosionFlash.Visible = true
                implosionFlash.Parent = workspace

                CreateSubmarineImplosionDebris(boat, primaryPart)

                if state.damageEmitter then
                        state.damageEmitter.Rate = 0
                        state.damageEmitter.Enabled = false
                end
                if state.warningLight then
                        state.warningLight.Enabled = false
                end

                for _, desc in ipairs(boat:GetDescendants()) do
                        if desc:IsA("BasePart") then
                                desc.CanCollide = false
                                desc.Transparency = 1
                        elseif desc:IsA("ParticleEmitter") then
                                desc.Rate = 0
                        end
                end
        end

        task.defer(function()
                CleanupBoat(player)
        end)
end

local function ApplySubmarineDepthDamage(player, boat, config, targetPosition, deltaTime)
        if not config or not config.MaxDepth then
                return false
        end

        local state = GetOrCreateSubmarineState(player, config)
        if state.isImploding then
                return true
        end

        local depth = SubmarinePhysics.GetDepth(targetPosition)
        state.lastDepth = depth

        local overDepth = depth - config.MaxDepth
        if overDepth <= 0 then
                if state.wasOverDepth then
                        state.wasOverDepth = false
                        state.timeOverDepth = math.max(state.timeOverDepth - deltaTime, 0)

                        if (tick() - (state.lastSafeMessageTime or 0)) > SUB_SAFE_RECOVERY_COOLDOWN then
                                local playerName = player and player.Name or "Unknown"
                                print(('[Submarine] Hull integrity stabilizing for %s\'s submarine.'):format(playerName))
                                state.lastSafeMessageTime = tick()
                        end
                else
                        state.timeOverDepth = math.max(state.timeOverDepth - deltaTime, 0)
                end

                if state.health < state.maxHealth then
                        local regenAmount = state.maxHealth * SUB_HEALTH_RECOVERY_RATE * deltaTime
                        state.health = math.min(state.maxHealth, state.health + regenAmount)
                        if state.health >= state.maxHealth then
                                state.lastHealthPercentPrint = 100
                        end
                end

                UpdateSubmarineStressMetrics(state)
                return false
        end

        state.wasOverDepth = true
        state.timeOverDepth = state.timeOverDepth + deltaTime

        if (tick() - (state.lastWarningTime or 0)) > SUB_DEPTH_WARNING_COOLDOWN then
                local playerName = player and player.Name or "Unknown"
                print(('[Submarine] WARNING: %s\'s submarine has exceeded its safe depth! Hull under extreme pressure.'):format(playerName))
                state.lastWarningTime = tick()
        end

        local safeMaxDepth = math.max(config.MaxDepth, 1)
        local depthRatio = overDepth / safeMaxDepth
        local sustainedFactor = state.timeOverDepth * SUB_PRESSURE_TIME_MULTIPLIER
        local damageRate = SUB_PRESSURE_BASE_DAMAGE + (depthRatio * SUB_PRESSURE_DEPTH_MULTIPLIER) + sustainedFactor
        local damage = damageRate * deltaTime
        state.health = math.max(state.health - damage, 0)

        local currentPercent = math.clamp(math.floor((state.health / state.maxHealth) * 100), 0, 100)
        if not state.lastHealthPercentPrint or currentPercent <= state.lastHealthPercentPrint - SUB_HEALTH_WARNING_STEP then
                local playerName = player and player.Name or "Unknown"
                print(('[Submarine] Hull integrity at %d%% for %s\'s submarine.'):format(currentPercent, playerName))
                state.lastHealthPercentPrint = currentPercent
        end

        UpdateSubmarineStressMetrics(state)
        if state.health <= 0 then
                TriggerSubmarineImplosion(player, boat, config)
                return true
        end

        return false
end

-- Process cleanup queue
local function ProcessCleanupQueue()
        for _, player in ipairs(BOAT_CLEANUP_QUEUE) do
                CleanupBoat(player)
        end
        BOAT_CLEANUP_QUEUE = {}
end

-- Spawn boat function with improved validation
function BoatManager.SpawnBoat(player, boatType, customSpawnPosition, customSpawnCFrame)
	boatType = boatType or "StarterRaft"

	-- Security checks
	local canSpawn, message = BoatSecurity.CanSpawnBoat(player)
	if not canSpawn then
		return false, message
	end

	canSpawn, message = BoatSecurity.CanServerHandleMoreBoats()
	if not canSpawn then
		return false, message
	end

	if ActiveBoats[player] then
		return false, "You already have an active boat"
	end

	local config = BoatConfig.GetBoatData(boatType)
	if not config then
		return false, "Invalid boat type"
	end

	local valid, secMessage = BoatSecurity.ValidateBoatConfig(boatType, config)
	if not valid then
		return false, secMessage
	end

	local boatTemplate = ServerStorage.Boats:FindFirstChild(config.Model)
	if not boatTemplate then
		return false, "Boat model not found"
	end

	local boat
	local success = pcall(function()
		boat = boatTemplate:Clone()
	end)

	if not success or not boat then
		return false, "Failed to create boat"
	end

	-- Set attributes
	local boatId = HttpService:GenerateGUID(false)
	boat:SetAttribute("BoatId", boatId)
	boat:SetAttribute("OwnerId", tostring(player.UserId))
	boat:SetAttribute("OwnerName", player.Name)
	boat:SetAttribute("BoatType", boatType)
	boat:SetAttribute("SpawnTime", tick())
	boat:SetAttribute("LastValidated", tick())
	boat:SetAttribute("Weight", config.Weight or 3)
	boat:SetAttribute("MaxSpeed", config.MaxSpeed or 25)

	-- Calculate spawn position with validation
	local spawnPosition
	local spawnDirection = Vector3.new(0, 0, -1)

	if customSpawnCFrame then
		spawnPosition = customSpawnCFrame.Position
		spawnDirection = customSpawnCFrame.LookVector
	elseif customSpawnPosition then
		-- Validate custom spawn position
		if player.Character and player.Character:FindFirstChild("HumanoidRootPart") then
			local distance = (customSpawnPosition - player.Character.HumanoidRootPart.Position).Magnitude
			if distance > MAX_SPAWN_DISTANCE then
				return false, "Spawn position too far away"
			end
		end
		spawnPosition = customSpawnPosition
	else
		local character = player.Character
		if character and character:FindFirstChild("HumanoidRootPart") then
			local hrp = character.HumanoidRootPart
			spawnDirection = Vector3.new(hrp.CFrame.LookVector.X, 0, hrp.CFrame.LookVector.Z).Unit
			spawnPosition = hrp.Position + (spawnDirection * SPAWN_DISTANCE)
		else
			spawnPosition = Vector3.new(0, 0, -30)
		end
	end

        local waterLevel = getWaterLevel(spawnPosition)
        if config.Type == "Submarine" then
                spawnPosition = Vector3.new(spawnPosition.X, waterLevel - 1, spawnPosition.Z)
        else
                spawnPosition = Vector3.new(spawnPosition.X, waterLevel + 2, spawnPosition.Z)
        end

	local desiredYaw = math.atan2(spawnDirection.X, -spawnDirection.Z)
	boat:SetPrimaryPartCFrame(CFrame.new(spawnPosition) * CFrame.Angles(0, desiredYaw, 0))

	-- Set up physics
	for _, part in pairs(boat:GetDescendants()) do
		if part:IsA("BasePart") and part.Name ~= "BoatControlPart" then
			local originalCanCollide = part.CanCollide
			part:SetAttribute("OriginalCanCollide", originalCanCollide)
			part.Anchored = false

			if part == boat.PrimaryPart then
				part.Massless = false
				part.RootPriority = config.Type == "Submarine" and 127 or 100

				local density = 0.3 + (config.Weight * 0.05)
				local properties = PhysicalProperties.new(
					config.Type == "Submarine" and density * 1.5 or density,
					0.3,
					0.1,
					1,
					1
				)
				part.CustomPhysicalProperties = properties
			else
				part.Massless = true
			end
		end
	end

	local controlPart = SetupBoatPhysics(boat, config)
	if not controlPart then
		boat:Destroy()
		return false, "Failed to set up boat physics"
	end

	BoatControllers[player] = controlPart

	local seat = boat:FindFirstChildOfClass("VehicleSeat")
	if not seat then
		boat:Destroy()
		controlPart:Destroy()
		return false, "Invalid boat model"
	end

	seat:SetAttribute("BoatOwner", tostring(player.UserId))
	seat:SetAttribute("BoatType", boatType)
	seat.MaxSpeed = config.MaxSpeed or config.Speed
	seat.TurnSpeed = config.TurnSpeed
	seat.Torque = 10
	seat.HeadsUpDisplay = false
	seat.Anchored = false

	-- Initialize acceleration system for this boat
	InitializeBoatAcceleration(player, boatType)

        ActiveBoats[player] = boat
        BoatConnections[player] = {}
        BoatLastActivity[player] = tick()

        if config.Type == "Submarine" then
                local state = GetOrCreateSubmarineState(player, config)
                state.health = state.maxHealth
                state.lastHealthPercentPrint = 100
                state.timeOverDepth = 0
                state.wasOverDepth = false
                local now = tick()
                state.lastWarningTime = now - SUB_DEPTH_WARNING_COOLDOWN
                state.lastSafeMessageTime = now
                state.isImploding = false
        else
                SubmarineStates[player] = nil
        end

        local function onOccupantChanged()
                local humanoid = seat.Occupant
		if humanoid then
			local seatPlayer = Players:GetPlayerFromCharacter(humanoid.Parent)
			if seatPlayer and seatPlayer ~= player then
				task.wait(0.1)
				if seat and seat.Parent and seat.Occupant == humanoid then
					humanoid.Sit = false
				end
			else
				BoatLastActivity[player] = tick()
			end
		else
			-- Reset speed when no driver
			BoatSpeeds[player] = 0
			BoatTurnSpeeds[player] = 0
		end
	end

	BoatConnections[player].occupant = seat:GetPropertyChangedSignal("Occupant"):Connect(onOccupantChanged)
        boat.Parent = workspace

        if config.Type == "Submarine" then
                SetupSubmarineCollisionMonitoring(player, boat, config)
        end

        local teleportPart = boat:FindFirstChild("TeleportPart", true)
        if teleportPart and teleportPart:IsA("BasePart") then
                BoatSecurity.RegisterSafeTeleport(player, boat.PrimaryPart and boat.PrimaryPart.Position or teleportPart.Position)

                task.defer(function()
                        local character = player.Character
                        if not character then
                                return
                        end

                        local humanoidRootPart = character:FindFirstChild("HumanoidRootPart")
                        if not humanoidRootPart then
                                return
                        end

                        local teleportCFrame = teleportPart.CFrame
                        if character.Parent then
                                character:PivotTo(teleportCFrame)
                        else
                                humanoidRootPart.CFrame = teleportCFrame
                        end
                end)
        end

        return true
end

-- Despawn function
function BoatManager.DespawnBoat(player)
	CleanupBoat(player)
	return true
end

-- ENHANCED CONTROL UPDATE WITH BETTER VALIDATION
local function sanitizeControlAxis(value)
        if typeof(value) ~= "number" then
                return 0
        end

        if value ~= value or math.abs(value) == math.huge then
                return 0
        end

        return math.clamp(value, -1, 1)
end

local function UpdateBoatControl(player, controls)
        -- Better rate limiting
        if not BoatSecurity.CheckRemoteRateLimit(player, "UpdateBoatControl", MAX_CONTROL_RATE) then
                return
        end

        local boat = ActiveBoats[player]
        if not boat or not boat.Parent then
                return
        end

        if not BoatSecurity.ValidateOwnership(player, boat) then
                return
        end

        if not BoatControllers[player] or not BoatControllers[player].Parent then
                return
        end

        local boatType = boat:GetAttribute("BoatType")
        local boatConfig = boatType and BoatConfig.GetBoatData(boatType) or nil
        local isSubmarine = boatConfig and boatConfig.Type == "Submarine"

        -- Validate inputs
        local throttle = sanitizeControlAxis(controls.throttle)
        local steer = sanitizeControlAxis(controls.steer)
        local ascend = sanitizeControlAxis(controls.ascend)
        local pitch = sanitizeControlAxis(controls.pitch)
        local roll = sanitizeControlAxis(controls.roll)

        -- Validate speed from client with stricter checks
        local clientSpeed = controls.currentSpeed
        if clientSpeed ~= nil then
                if typeof(clientSpeed) ~= "number" or clientSpeed ~= clientSpeed or math.abs(clientSpeed) == math.huge then
                        warn("Invalid speed value from", player.Name)
                        return
                end

        end

        local accelData = BoatAccelerationData[player]
        if clientSpeed and accelData then
                local baseMax = math.abs(accelData.baseMaxSpeed or accelData.maxSpeed or 0)
                local maxAllowed = math.abs(accelData.maxSpeed or baseMax)

                if isSubmarine then
                        local stressMax = math.abs(accelData.currentStressMaxSpeed or accelData.maxSpeed or baseMax)
                        maxAllowed = math.max(baseMax, stressMax)
                        if maxAllowed == 0 then
                                maxAllowed = baseMax
                        end

                        local margin = math.max(baseMax * SUB_CLIENT_SPEED_TOLERANCE, SUB_CLIENT_SPEED_MIN_MARGIN)
                        maxAllowed += margin
                end

                if maxAllowed > 0 and math.abs(clientSpeed) > maxAllowed then
                        -- Track violations
                        PlayerViolations[player] = (PlayerViolations[player] or 0) + 1

                        if PlayerViolations[player] > 50 then
                                warn("Excessive speed violations from", player.Name)
                                player:Kick("Movement security violation")
                        end
                        return
                elseif PlayerViolations[player] then
                        PlayerViolations[player] = math.max(PlayerViolations[player] - 0.25, 0)
                end
        end

	if not BoatSecurity.ValidateInput(throttle, steer) then
		warn("Invalid boat control input from", player.Name)
		return
	end

        BoatControls[player] = {
                throttle = throttle,
                steer = steer,
                ascend = ascend,
                pitch = pitch,
                roll = roll
	}

	BoatLastActivity[player] = tick()
end

-- ENHANCED PHYSICS UPDATE WITH PERFORMANCE OPTIMIZATIONS
local function UpdateBoatPhysics(player, boat, deltaTime)
	if not boat or not boat.Parent then
		CleanupBoat(player)
		return
	end

	if not ValidateBoat(boat) then
		CleanupBoat(player)
		return
	end

        local controlPart = BoatControllers[player]
        if not controlPart or not controlPart.Parent then
                CleanupBoat(player)
                return
        end

        local seat = boat:FindFirstChildOfClass("VehicleSeat")
        if not seat then
                CleanupBoat(player)
                return
        end

        local config = BoatConfig.GetBoatData(boat:GetAttribute("BoatType"))
        if not config then return end

        local accelData = BoatAccelerationData[player]
        if not accelData then
                InitializeBoatAcceleration(player, boat:GetAttribute("BoatType"))
                accelData = BoatAccelerationData[player]
                if not accelData then return end
        end

        local primaryPart = boat.PrimaryPart
        if not primaryPart then
                CleanupBoat(player)
                return
        end

        -- Performance: Check distance to nearest player for physics throttling
        local shouldThrottle = true
        local nearestPlayerDistance = math.huge
        for _, otherPlayer in pairs(Players:GetPlayers()) do
                if otherPlayer.Character and otherPlayer.Character:FindFirstChild("HumanoidRootPart") then
                        local distance = (primaryPart.Position - otherPlayer.Character.HumanoidRootPart.Position).Magnitude
                        if distance < nearestPlayerDistance then
                                nearestPlayerDistance = distance
                        end
                        if distance < PHYSICS_THROTTLE_DISTANCE then
                                shouldThrottle = false
                                if distance <= PASSIVE_WAVE_DISTANCE then
                                        break
                                end
                        end
                end
        end

        local isPlayerNearby = nearestPlayerDistance <= PASSIVE_WAVE_DISTANCE

        -- Skip some physics updates for far boats
        if shouldThrottle and math.random() > 0.3 then
                return
        end

	-- Check activity
	local lastActivity = BoatLastActivity[player] or tick()
	local isIdle = (tick() - lastActivity) > IDLE_THRESHOLD

        local waveBoatType = config.Type == "Submarine" and "Submarine" or "Surface"

        local function syncToBoatWithPassiveWaves()
                local boatCFrame = primaryPart.CFrame
                local targetCFrame = boatCFrame

                if isPlayerNearby then
                        local floatingCFrame, applied = WaterPhysics.ApplyFloatingPhysics(boatCFrame, waveBoatType, deltaTime)
                        if applied then
                                targetCFrame = floatingCFrame
                        end
                end

                if (controlPart.CFrame.Position - boatCFrame.Position).Magnitude > 5 then
                        targetCFrame = boatCFrame
                end

                if config.Type == "Submarine" then
                        targetCFrame = ApplySubmarineStressEffects(player, boat, config, targetCFrame, deltaTime)
                end

                controlPart.CFrame = targetCFrame

                local bodyVel = primaryPart:FindFirstChild("BoatBodyVelocity")
                if bodyVel then
                        bodyVel.Velocity = Vector3.new(0, 0, 0)
                end

                BoatSpeeds[player] = 0
                BoatTurnSpeeds[player] = 0
        end

        if isIdle and not seat.Occupant then
                syncToBoatWithPassiveWaves()
                return
        end

        local isSubmarine = config.Type == "Submarine"
        local stressState
        local integrityRatio = 1
        local stressSpeedMultiplier = 1
        local stressAccelMultiplier = 1

        if isSubmarine then
                stressState = GetOrCreateSubmarineState(player, config)
                integrityRatio, stressSpeedMultiplier, stressAccelMultiplier = UpdateSubmarineStressMetrics(stressState)
        end

        -- Get inputs
        local throttle = 0
        local steer = 0
        local ascend = 0
	local pitch = 0
	local roll = 0
	local hasDriver = false

	if seat.Occupant then
		hasDriver = true
		throttle = seat.ThrottleFloat
		steer = seat.SteerFloat

		local humanoid = seat.Occupant
		local seatPlayer = Players:GetPlayerFromCharacter(humanoid.Parent)
		if seatPlayer and seatPlayer ~= player then
			humanoid.Sit = false
			return
		end

		if isSubmarine and BoatControls[player] then
			ascend = BoatControls[player].ascend or 0
			pitch = BoatControls[player].pitch or 0
			roll = BoatControls[player].roll or 0
		end
        else
                syncToBoatWithPassiveWaves()
                return
        end

	-- CALCULATE ACCELERATION
	local currentSpeed = BoatSpeeds[player] or 0
	local currentTurnSpeed = BoatTurnSpeeds[player] or 0

        local baseMaxSpeed = accelData.baseMaxSpeed or accelData.maxSpeed or 0
        local effectiveMaxSpeed = accelData.maxSpeed or baseMaxSpeed
        if isSubmarine then
                effectiveMaxSpeed = baseMaxSpeed * stressSpeedMultiplier
                accelData.maxSpeed = effectiveMaxSpeed
                accelData.currentStressMaxSpeed = effectiveMaxSpeed
        else
                accelData.currentStressMaxSpeed = effectiveMaxSpeed
        end

        local targetSpeed = throttle * effectiveMaxSpeed

        local baseTurnSpeed = config.TurnSpeed or 0
        if isSubmarine then
                baseTurnSpeed = baseTurnSpeed * stressSpeedMultiplier
        end
        local targetTurnSpeed = steer * baseTurnSpeed

        local accelerationRate = accelData.baseAccelerationRate or accelData.accelerationRate
        local decelerationRate = accelData.baseDecelerationRate or accelData.decelerationRate
        local turnAccelerationRate = accelData.baseTurnAccelerationRate or accelData.turnAccelerationRate

        if isSubmarine then
                accelerationRate = accelerationRate * stressAccelMultiplier
                decelerationRate = decelerationRate * math.max(stressAccelMultiplier, 0.5)
                turnAccelerationRate = turnAccelerationRate * math.max(stressAccelMultiplier, 0.6)
        end

        -- Apply acceleration/deceleration
        if math.abs(targetSpeed) > math.abs(currentSpeed) then
                -- Accelerating
                local speedDiff = targetSpeed - currentSpeed
                local speedChange = math.sign(speedDiff) * accelerationRate * deltaTime
<<<<<<< HEAD

                if math.abs(speedChange) > math.abs(speedDiff) then
                        currentSpeed = targetSpeed
                else
                        currentSpeed = currentSpeed + speedChange
                end
        else
                -- Decelerating
                local speedDiff = targetSpeed - currentSpeed
                local speedChange = math.sign(speedDiff) * decelerationRate * deltaTime

                if math.abs(speedChange) > math.abs(speedDiff) then
                        currentSpeed = targetSpeed
                else
                        currentSpeed = currentSpeed + speedChange
                end
        end

        -- Apply turn acceleration
        local turnDiff = targetTurnSpeed - currentTurnSpeed
        local turnChange = math.sign(turnDiff) * turnAccelerationRate * deltaTime

        if math.abs(turnChange) > math.abs(turnDiff) then
                currentTurnSpeed = targetTurnSpeed
        else
                currentTurnSpeed = currentTurnSpeed + turnChange
        end

        if isSubmarine then
                local maxSpeed = effectiveMaxSpeed
                if maxSpeed and maxSpeed > 0 then
                        currentSpeed = math.clamp(currentSpeed, -maxSpeed, maxSpeed)
                end

                local maxTurn = baseTurnSpeed
                if maxTurn ~= 0 then
                        currentTurnSpeed = math.clamp(currentTurnSpeed, -math.abs(maxTurn), math.abs(maxTurn))
                end
        end

        -- Store updated speeds
        BoatSpeeds[player] = currentSpeed
        BoatTurnSpeeds[player] = currentTurnSpeed

=======

                if math.abs(speedChange) > math.abs(speedDiff) then
                        currentSpeed = targetSpeed
                else
                        currentSpeed = currentSpeed + speedChange
                end
        else
                -- Decelerating
                local speedDiff = targetSpeed - currentSpeed
                local speedChange = math.sign(speedDiff) * decelerationRate * deltaTime

                if math.abs(speedChange) > math.abs(speedDiff) then
                        currentSpeed = targetSpeed
                else
                        currentSpeed = currentSpeed + speedChange
                end
        end

        -- Apply turn acceleration
        local turnDiff = targetTurnSpeed - currentTurnSpeed
        local turnChange = math.sign(turnDiff) * turnAccelerationRate * deltaTime

        if math.abs(turnChange) > math.abs(turnDiff) then
                currentTurnSpeed = targetTurnSpeed
        else
                currentTurnSpeed = currentTurnSpeed + turnChange
        end

        if isSubmarine then
                local maxSpeed = effectiveMaxSpeed
                if maxSpeed and maxSpeed > 0 then
                        currentSpeed = math.clamp(currentSpeed, -maxSpeed, maxSpeed)
                end

                local maxTurn = baseTurnSpeed
                if maxTurn ~= 0 then
                        currentTurnSpeed = math.clamp(currentTurnSpeed, -math.abs(maxTurn), math.abs(maxTurn))
                end
        end

        -- Store updated speeds
        BoatSpeeds[player] = currentSpeed
        BoatTurnSpeeds[player] = currentTurnSpeed

>>>>>>> 98c3345c
        -- CALCULATE MOVEMENT WITH ACTUAL SPEED
	local currentCFrame = controlPart.CFrame
	local newCFrame

        if isSubmarine then
                local throttleInput = 0
                if effectiveMaxSpeed ~= 0 then
                        throttleInput = currentSpeed / effectiveMaxSpeed
                end
<<<<<<< HEAD

                local steerInput = 0
                local turnSpeedValue = baseTurnSpeed ~= 0 and baseTurnSpeed or (config.TurnSpeed or 0)
                if turnSpeedValue ~= 0 then
                        steerInput = currentTurnSpeed / turnSpeedValue
                end

                local controlMultiplier = isSubmarine and math.max(stressAccelMultiplier, SUB_CONTROL_MIN_MULTIPLIER) or 1

=======

                local steerInput = 0
                local turnSpeedValue = baseTurnSpeed ~= 0 and baseTurnSpeed or (config.TurnSpeed or 0)
                if turnSpeedValue ~= 0 then
                        steerInput = currentTurnSpeed / turnSpeedValue
                end

                local controlMultiplier = isSubmarine and math.max(stressAccelMultiplier, SUB_CONTROL_MIN_MULTIPLIER) or 1

>>>>>>> 98c3345c
                local adjustedInputs = {
                        throttle = throttleInput,
                        steer = steerInput,
                        ascend = ascend * controlMultiplier,
                        pitch = pitch * controlMultiplier,
                        roll = roll * controlMultiplier
                }
<<<<<<< HEAD

                local subConfig = {}
                for k, v in pairs(config) do
                        subConfig[k] = v
                end

=======

                local subConfig = {}
                for k, v in pairs(config) do
                        subConfig[k] = v
                end

>>>>>>> 98c3345c
                local baseSpeedValue = (subConfig.Speed or subConfig.MaxSpeed or 28)
                local controlSpeedMultiplier = isSubmarine and stressSpeedMultiplier or 1
                local controlTurnMultiplier = isSubmarine and math.max(stressAccelMultiplier, SUB_CONTROL_MIN_MULTIPLIER) or 1

                subConfig.Speed = baseSpeedValue * controlSpeedMultiplier
                subConfig.MaxSpeed = (subConfig.MaxSpeed or baseSpeedValue) * controlSpeedMultiplier
                subConfig.TurnSpeed = (subConfig.TurnSpeed or 1.8) * controlSpeedMultiplier
                subConfig.PitchSpeed = (subConfig.PitchSpeed or 1.5) * controlTurnMultiplier
                subConfig.RollSpeed = (subConfig.RollSpeed or 1.0) * controlTurnMultiplier
                subConfig.VerticalSpeed = (subConfig.VerticalSpeed or 18) * controlMultiplier

                newCFrame = SubmarinePhysics.CalculateMovement(
                        currentCFrame,
                        adjustedInputs,
                        subConfig,
			deltaTime,
			math.abs(ascend) > 0.01,
			false
		)

                if SubmarinePhysics.ShouldAutoSurface(newCFrame.Position) then
                        local floatingCFrame, _ = WaterPhysics.ApplyFloatingPhysics(
                                newCFrame,
                                "Surface",
                                deltaTime
                        )
                        newCFrame = floatingCFrame
                end

                newCFrame = ApplySubmarineStressEffects(player, boat, config, newCFrame, deltaTime)
        else
                -- Calculate turning with actual turn speed
                local turnAmount = currentTurnSpeed * deltaTime
                local newRotation = currentCFrame * CFrame.Angles(0, -turnAmount, 0)

		-- Calculate forward movement with actual speed
		local moveDirection = newRotation.LookVector
		local moveDistance = currentSpeed * deltaTime
		local newPosition = currentCFrame.Position + (moveDirection * moveDistance)

		newCFrame = CFrame.new(newPosition) * newRotation.Rotation

		-- Apply water physics
		newCFrame, _ = WaterPhysics.ApplyFloatingPhysics(
			newCFrame,
			"Surface",
			deltaTime
		)
        end

        if isSubmarine then
                if ApplySubmarineDepthDamage(player, boat, config, newCFrame.Position, deltaTime) then
                        return
                end
        end

        -- Validate movement
        local securityOptions
        if isSubmarine and stressState then
                local jitterAllowance = stressState.currentJitterAllowance or 0
                if jitterAllowance > 0 then
                        securityOptions = {
                                jitterAllowance = jitterAllowance,
                                shakeDelta = stressState.lastStressOffsetDelta or jitterAllowance,
                        }
                end
        end

        local valid, message, shouldKick = BoatSecurity.ValidateBoatMovement(
                player, boat, newCFrame.Position, deltaTime, securityOptions
        )

        if not valid then
                if message then
                        warn("Rejected boat movement for", player.Name, "-", message)
                end

                PlayerViolations[player] = (PlayerViolations[player] or 0) + 1

                if shouldKick then
                        PlayerViolations[player] = PlayerViolations[player] + 9
                end

                if PlayerViolations[player] > 100 or shouldKick then
                        if shouldKick then
                                player:Kick("Movement security violation")
                        end
                        CleanupBoat(player)
                        return
                end

                local lastValidPosition = BoatSecurity.GetLastValidPosition(player)
                if lastValidPosition then
                        local fallbackCFrame = CFrame.new(lastValidPosition, lastValidPosition + currentCFrame.LookVector)
                        controlPart.CFrame = fallbackCFrame
                else
                        controlPart.CFrame = currentCFrame
                end

                if boat.PrimaryPart then
                        local bodyVel = boat.PrimaryPart:FindFirstChild("BoatBodyVelocity")
                        if bodyVel then
                                bodyVel.Velocity = Vector3.new(0, 0, 0)
                        end
                end

                return
        end

        -- Update position
        controlPart.CFrame = newCFrame

        -- Update BodyVelocity for momentum
        if boat.PrimaryPart then
                local bodyVel = boat.PrimaryPart:FindFirstChild("BoatBodyVelocity")
                if bodyVel then
                        local velocityDirection = newCFrame.LookVector
                        local momentumFactor = 0.3 * (1 + config.Weight * 0.05)
                        local targetVelocity = velocityDirection * currentSpeed * momentumFactor
                        bodyVel.Velocity = bodyVel.Velocity:Lerp(targetVelocity, 0.1)
                end
        end

        BoatLastActivity[player] = tick()
end

local function SetupSubmarineCollisionMonitoring(player, boat, config)
        if not boat or not boat.PrimaryPart then
                return
        end

        local state = GetOrCreateSubmarineState(player, config)
        state.lastCollisionTime = 0
        state.lastCollisionPrint = 0
        state.recentCollisionParts = {}

        local connections = BoatConnections[player]
        if not connections then
                connections = {}
                BoatConnections[player] = connections
        end

        local monitoredParts = {}
        for _, desc in ipairs(boat:GetDescendants()) do
                if desc:IsA("BasePart") and desc.CanCollide then
                        local connection = desc.Touched:Connect(function(otherPart)
                                ApplySubmarineCollisionDamage(player, boat, config, desc, otherPart)
                        end)
                        table.insert(connections, connection)
                        table.insert(monitoredParts, desc)
                end
        end

        if #monitoredParts > 0 then
                local ancestryConnection = boat.AncestryChanged:Connect(function(_, parent)
                        if not parent then
                                for _, part in ipairs(monitoredParts) do
                                        state.recentCollisionParts[part] = nil
                                end
                        end
                end)
                table.insert(connections, ancestryConnection)
        end
end

-- Main update loop
local function UpdateAllBoats(deltaTime)
	deltaTime = math.min(deltaTime, MAX_UPDATE_DELTA)

	if #BOAT_CLEANUP_QUEUE > 0 then
		ProcessCleanupQueue()
	end

	MemoryCheckTimer = MemoryCheckTimer + deltaTime
	if MemoryCheckTimer > MEMORY_CHECK_INTERVAL then
		MemoryCheckTimer = 0

		local orphanCount = 0

		-- Clean up orphaned control parts
		for _, obj in pairs(workspace:GetChildren()) do
			if string.find(obj.Name, "BoatControlPart_") then
				local ownerId = obj:GetAttribute("OwnerUserId")
				local ownerFound = false

				for _, player in pairs(Players:GetPlayers()) do
					if tostring(player.UserId) == ownerId then
						ownerFound = true
						break
					end
				end

				if not ownerFound then
					pcall(function() obj:Destroy() end)
					orphanCount = orphanCount + 1
				end
			end
		end

		-- Clean up orphaned boats
		for _, obj in pairs(workspace:GetChildren()) do
			if obj:GetAttribute("OwnerId") and obj:IsA("Model") then
				local ownerId = obj:GetAttribute("OwnerId")
				local ownerFound = false

				for _, player in pairs(Players:GetPlayers()) do
					if tostring(player.UserId) == ownerId then
						ownerFound = true
						break
					end
				end

				if not ownerFound then
					-- Clean up physics objects first
					local physicsObjs = BoatPhysicsObjects[obj]
					if physicsObjs then
						for _, physObj in pairs(physicsObjs) do
							pcall(function() physObj:Destroy() end)
						end
						BoatPhysicsObjects[obj] = nil
					end

					pcall(function() obj:Destroy() end)
					orphanCount = orphanCount + 1
				end
			end
		end

		if orphanCount > 0 then
			warn("Cleaned up", orphanCount, "orphaned objects")
		end
	end

	-- Update all boats
	for player, boat in pairs(ActiveBoats) do
		if player.Parent then -- Check if player is still in game
			UpdateBoatPhysics(player, boat, deltaTime)
		else
			CleanupBoat(player)
		end
	end
end

-- Get player's boat
function BoatManager.GetPlayerBoat(player)
	return ActiveBoats[player]
end

-- Get boat speed
function BoatManager.GetBoatSpeed(player)
	return BoatSpeeds[player] or 0
end

-- Get boat acceleration data
function BoatManager.GetBoatAccelerationData(player)
	return BoatAccelerationData[player]
end

-- Initialize
function BoatManager.Initialize()
	Initialize()

	RunService.Heartbeat:Connect(function(deltaTime)
		local success, err = pcall(UpdateAllBoats, deltaTime)
		if not success then
			warn("Boat physics update error:", err)
		end
	end)

	-- Remote handlers with better validation
	Remotes.SpawnBoat.OnServerEvent:Connect(function(player, boatType, spawnPosition)
		if not BoatSecurity.CheckRemoteRateLimit(player, "SpawnBoat", 1) then
			return
		end

		-- Validate boat type
		if type(boatType) ~= "string" then
			warn("Invalid boat type from", player.Name)
			return
		end

		-- Validate spawn position
		if spawnPosition then
			if typeof(spawnPosition) ~= "Vector3" then
				warn("Invalid spawn position type from", player.Name)
				return
			end

			if player.Character and player.Character:FindFirstChild("HumanoidRootPart") then
				local distance = (spawnPosition - player.Character.HumanoidRootPart.Position).Magnitude
				if distance > MAX_SPAWN_DISTANCE then
					warn("Spawn position too far from", player.Name)
					return
				end
			end
		end

		BoatManager.SpawnBoat(player, boatType, spawnPosition)
	end)

	Remotes.DespawnBoat.OnServerEvent:Connect(function(player)
		if not BoatSecurity.CheckRemoteRateLimit(player, "DespawnBoat", 1) then
			return
		end
		local boat = ActiveBoats[player]
		if boat and BoatSecurity.ValidateOwnership(player, boat) then
			BoatManager.DespawnBoat(player)
		end
	end)

	Remotes.UpdateBoatControl.OnServerEvent:Connect(function(player, controls)
		if type(controls) ~= "table" then
			warn("Invalid controls from", player.Name)
			return
		end
		UpdateBoatControl(player, controls)
	end)

	Remotes.ValidateBoat.OnServerEvent:Connect(function(player)
		local boat = ActiveBoats[player]
		if boat and not ValidateBoat(boat) then
			warn("Boat validation failed for", player.Name)
			CleanupBoat(player)
		end
	end)

	-- Character handling
	local function OnCharacterDied(character)
		local player = Players:GetPlayerFromCharacter(character)
		if player and ActiveBoats[player] then
			CleanupBoat(player)
		end
	end

	local function OnCharacterAdded(character)
		local humanoid = character:WaitForChild("Humanoid", 5)
		if humanoid then
			local deathConnection
			deathConnection = humanoid.Died:Connect(function()
				OnCharacterDied(character)
				if deathConnection then
					deathConnection:Disconnect()
				end
			end)

			-- Store connection for cleanup
			local player = Players:GetPlayerFromCharacter(character)
			if player and BoatConnections[player] then
				BoatConnections[player].death = deathConnection
			end
		end
	end

	for _, player in pairs(Players:GetPlayers()) do
		if player.Character then
			OnCharacterAdded(player.Character)
		end
		player.CharacterAdded:Connect(OnCharacterAdded)
	end

	Players.PlayerAdded:Connect(function(player)
		player.CharacterAdded:Connect(OnCharacterAdded)
	end)

	Players.PlayerRemoving:Connect(function(player)
		CleanupBoat(player)
	end)

	print("Enhanced BoatManager initialized with full fixes")
end

return BoatManager
<|MERGE_RESOLUTION|>--- conflicted
+++ resolved
@@ -80,7 +80,6 @@
 local SUB_COLLISION_PART_COOLDOWN = 1.2
 local SUB_COLLISION_PRINT_COOLDOWN = 0.75
 local SUB_COLLISION_IMPULSE_EXPONENT = 1.35
-<<<<<<< HEAD
 local SUB_COLLISION_POLL_INTERVAL = 0.12
 local SUB_COLLISION_POLL_PART_LIMIT = 6
 
@@ -96,11 +95,6 @@
         end
 end
 
-=======
-
-local ZERO_VECTOR = Vector3.new()
-
->>>>>>> 98c3345c
 -- Memory management
 local MemoryCheckTimer = 0
 local BOAT_CLEANUP_QUEUE = {}
@@ -354,7 +348,6 @@
 		end
 		BoatConnections[player] = nil
         end
-<<<<<<< HEAD
 
         BoatControls[player] = nil
         BoatLastActivity[player] = nil
@@ -953,518 +946,6 @@
         local randomGen = Random.new()
         local created = 0
 
-=======
-
-        BoatControls[player] = nil
-        BoatLastActivity[player] = nil
-        BoatSecurity.CleanupPlayer(player)
-        SubmarineStates[player] = nil
-end
-
--- Process cleanup queue
-local function UpdateSubmarineStressMetrics(state)
-        if not state then
-                return 1, 1, 1, 0
-        end
-
-        local integrityRatio = 1
-        if state.maxHealth > 0 then
-                integrityRatio = math.clamp(state.health / state.maxHealth, 0, 1)
-        end
-
-        local speedMultiplier = SUB_SPEED_MIN_MULTIPLIER + (1 - SUB_SPEED_MIN_MULTIPLIER) * integrityRatio
-        if integrityRatio >= 0.995 then
-                speedMultiplier = 1
-        end
-
-        local accelMultiplier = SUB_ACCEL_MIN_MULTIPLIER + (1 - SUB_ACCEL_MIN_MULTIPLIER) * integrityRatio
-        if integrityRatio >= 0.995 then
-                accelMultiplier = 1
-        end
-
-        local shakeIntensity = 0
-        if integrityRatio < SUB_SHAKE_START_RATIO then
-                shakeIntensity = math.clamp((SUB_SHAKE_START_RATIO - integrityRatio) / SUB_SHAKE_START_RATIO, 0, 1)
-        end
-
-        state.integrityRatio = integrityRatio
-        state.speedMultiplier = speedMultiplier
-        state.accelMultiplier = accelMultiplier
-        state.shakeIntensity = shakeIntensity
-
-        return integrityRatio, speedMultiplier, accelMultiplier, shakeIntensity
-end
-
-local function GetOrCreateSubmarineState(player, config)
-        local state = SubmarineStates[player]
-        local maxHealth = (config and config.MaxHealth) or (state and state.maxHealth) or 100
-
-        if not state then
-                state = {
-                        maxHealth = maxHealth,
-                        health = maxHealth,
-                        lastHealthPercentPrint = 100,
-                        timeOverDepth = 0,
-                        wasOverDepth = false,
-                        lastWarningTime = 0,
-                        lastSafeMessageTime = 0,
-                        isImploding = false,
-                        lastDepth = 0,
-                        integrityRatio = 1,
-                        speedMultiplier = 1,
-                        accelMultiplier = 1,
-                        shakeIntensity = 0,
-                        lastStressOffset = ZERO_VECTOR,
-                        currentJitterAllowance = 0,
-                        hullRadius = nil,
-                        hullRadiusPart = nil,
-                        lastStressOffsetDelta = 0,
-                        lastLeakEmissionRate = 0,
-                        lastWarningRange = 0,
-                        lastWarningBrightness = 0,
-                        lastCollisionTime = 0,
-                        recentCollisionParts = {},
-                        lastCollisionPrint = 0,
-                }
-                state.shakeRandom = Random.new()
-                state.warningPhase = math.random()
-                SubmarineStates[player] = state
-        else
-                if state.maxHealth ~= maxHealth then
-                        state.maxHealth = maxHealth
-                        state.health = math.clamp(state.health, 0, maxHealth)
-                end
-
-                state.recentCollisionParts = state.recentCollisionParts or {}
-        end
-
-        UpdateSubmarineStressMetrics(state)
-        return state
-end
-
-local INSTANT_KILL_ATTRIBUTE_NAMES = {
-        "SubInstantKill",
-        "InstantSubKill",
-        "InstantKill",
-        "KillOnTouch",
-}
-
-local INSTANT_KILL_TAGS = {
-        SubInstantKill = true,
-        InstantKill = true,
-        SubmarineInstantKill = true,
-}
-
-local function FindFirstAttributeInAncestors(instance, attributeName)
-        local current = instance
-        while current do
-                if current:GetAttribute(attributeName) ~= nil then
-                        return current:GetAttribute(attributeName), current
-                end
-                current = current.Parent
-        end
-
-        return nil, nil
-end
-
-local function DescribeInstantKill(part)
-        if not part or not part:IsA("BasePart") then
-                return nil
-        end
-
-        for _, attributeName in ipairs(INSTANT_KILL_ATTRIBUTE_NAMES) do
-                local value, source = FindFirstAttributeInAncestors(part, attributeName)
-                if value ~= nil then
-                        local sourceName = source and source:GetFullName() or part:GetFullName()
-                        return string.format("attribute '%s' on %s", attributeName, sourceName)
-                end
-        end
-
-        local success, tags = pcall(CollectionService.GetTags, CollectionService, part)
-        if success then
-                for _, tag in ipairs(tags) do
-                        if INSTANT_KILL_TAGS[tag] then
-                                return string.format("CollectionService tag '%s'", tag)
-                        end
-                end
-        end
-
-        return nil
-end
-
-local function GetCollisionDamageMultiplier(part)
-        if not part or not part:IsA("BasePart") then
-                return 1
-        end
-
-        local multiplier, source = FindFirstAttributeInAncestors(part, "SubDamageMultiplier")
-        if typeof(multiplier) == "number" and multiplier > 0 then
-                return multiplier
-        elseif typeof(multiplier) == "number" and multiplier == 0 and source then
-                return 0
-        end
-
-        return 1
-end
-
-local function ApplySubmarineCollisionDamage(player, boat, config, hitPart, otherPart)
-        if not boat or not boat.Parent or not otherPart or not otherPart:IsA("BasePart") then
-                return
-        end
-
-        if otherPart:IsDescendantOf(boat) then
-                return
-        end
-
-        local state = GetOrCreateSubmarineState(player, config)
-        if not state or state.isImploding then
-                return
-        end
-
-        local now = tick()
-        if (now - (state.lastCollisionTime or 0)) < SUB_COLLISION_GLOBAL_COOLDOWN then
-                return
-        end
-
-        state.recentCollisionParts = state.recentCollisionParts or {}
-        for trackedPart, hitTime in pairs(state.recentCollisionParts) do
-                if not hitTime or (now - hitTime) > (SUB_COLLISION_PART_COOLDOWN * 2) or (trackedPart and not trackedPart.Parent) then
-                        state.recentCollisionParts[trackedPart] = nil
-                end
-        end
-        local lastForPart = state.recentCollisionParts[otherPart]
-        if lastForPart and (now - lastForPart) < SUB_COLLISION_PART_COOLDOWN then
-                return
-        end
-
-        state.lastCollisionTime = now
-        state.recentCollisionParts[otherPart] = now
-
-        local instantReason = DescribeInstantKill(otherPart)
-        if instantReason then
-                print(string.format(
-                        "[Submarine] Instant hull failure triggered by collision with %s (%s).",
-                        otherPart:GetFullName(),
-                        instantReason
-                ))
-
-                state.health = 0
-                TriggerSubmarineImplosion(player, boat, config)
-                return
-        end
-
-        local primaryPart = boat.PrimaryPart
-        if not primaryPart then
-                return
-        end
-
-        if not state.maxHealth or state.maxHealth <= 0 then
-                return
-        end
-
-        local boatVelocity = primaryPart.AssemblyLinearVelocity or ZERO_VECTOR
-        local otherVelocity = otherPart.AssemblyLinearVelocity or ZERO_VECTOR
-        local relativeSpeed = (boatVelocity - otherVelocity).Magnitude
-
-        if relativeSpeed < SUB_COLLISION_MIN_SPEED then
-                return
-        end
-
-        local speedRange = math.max(SUB_COLLISION_MAX_SPEED - SUB_COLLISION_MIN_SPEED, 1)
-        local normalizedImpact = math.clamp((relativeSpeed - SUB_COLLISION_MIN_SPEED) / speedRange, 0, 1)
-        normalizedImpact = normalizedImpact ^ SUB_COLLISION_IMPULSE_EXPONENT
-
-        local boatMass = primaryPart.AssemblyMass or primaryPart:GetMass()
-        local otherMass = otherPart.AssemblyMass or otherPart:GetMass()
-        local massFactor = 1
-        if boatMass and boatMass > 0 and otherMass and otherMass > 0 then
-                massFactor = math.clamp(otherMass / boatMass, 0.4, 2.5)
-        elseif otherPart.Anchored then
-                massFactor = 1.35
-        end
-
-        local anchoredFactor = otherPart.Anchored and 1.2 or 1
-        local damageMultiplier = GetCollisionDamageMultiplier(otherPart)
-
-        local damage = state.maxHealth
-                * SUB_COLLISION_DAMAGE_RATIO
-                * normalizedImpact
-                * massFactor
-                * anchoredFactor
-                * damageMultiplier
-        if damage <= 0 then
-                return
-        end
-
-        state.health = math.max(state.health - damage, 0)
-        UpdateSubmarineStressMetrics(state)
-
-        local currentPercent = math.clamp(math.floor((state.health / state.maxHealth) * 100), 0, 100)
-        if state.health <= 0 then
-                local impactSource
-                if hitPart and hitPart.Parent == boat then
-                        impactSource = string.format("%s -> %s", hitPart:GetFullName(), otherPart:GetFullName())
-                else
-                        impactSource = otherPart:GetFullName()
-                end
-
-                print(string.format(
-                        "[Submarine] Hull collapsed after collision between %s at %.1f studs/s.",
-                        impactSource,
-                        relativeSpeed
-                ))
-                TriggerSubmarineImplosion(player, boat, config)
-                return
-        end
-
-        if not state.lastHealthPercentPrint or currentPercent <= state.lastHealthPercentPrint - SUB_HEALTH_WARNING_STEP then
-                print(string.format(
-                        "[Submarine] Hull integrity at %d%% after collision with %s (impact speed %.1f).",
-                        currentPercent,
-                        otherPart:GetFullName(),
-                        relativeSpeed
-                ))
-                state.lastHealthPercentPrint = currentPercent
-        elseif (now - (state.lastCollisionPrint or 0)) > SUB_COLLISION_PRINT_COOLDOWN then
-                print(string.format(
-                        "[Submarine] Collision registered with %s (impact speed %.1f).",
-                        otherPart:GetFullName(),
-                        relativeSpeed
-                ))
-                state.lastCollisionPrint = now
-        end
-end
-
-local function SetupSubmarineCollisionMonitoring(player, boat, config)
-        if not boat or not boat.PrimaryPart then
-                return
-        end
-
-        local state = GetOrCreateSubmarineState(player, config)
-        state.lastCollisionTime = 0
-        state.lastCollisionPrint = 0
-        state.recentCollisionParts = state.recentCollisionParts or {}
-        for trackedPart in pairs(state.recentCollisionParts) do
-                state.recentCollisionParts[trackedPart] = nil
-        end
-
-        local connections = BoatConnections[player]
-        if not connections then
-                connections = {}
-                BoatConnections[player] = connections
-        end
-
-        local monitoredParts = {}
-        for _, desc in ipairs(boat:GetDescendants()) do
-                if desc:IsA("BasePart") and desc.CanCollide and desc.CanTouch ~= false then
-                        local connection = desc.Touched:Connect(function(otherPart)
-                                ApplySubmarineCollisionDamage(player, boat, config, desc, otherPart)
-                        end)
-                        table.insert(connections, connection)
-                        table.insert(monitoredParts, desc)
-                end
-        end
-
-        if #monitoredParts > 0 then
-                local ancestryConnection = boat.AncestryChanged:Connect(function(_, parent)
-                        if not parent then
-                                for _, part in ipairs(monitoredParts) do
-                                        state.recentCollisionParts[part] = nil
-                                end
-                        end
-                end)
-                table.insert(connections, ancestryConnection)
-        end
-end
-
-local function ApplySubmarineStressEffects(player, boat, config, targetCFrame, deltaTime)
-        local state = SubmarineStates[player]
-        if not state or state.isImploding or not boat or not boat.PrimaryPart then
-                if state then
-                        state.currentJitterAllowance = 0
-                        state.lastStressOffset = ZERO_VECTOR
-                        state.lastStressOffsetDelta = 0
-                end
-                return targetCFrame
-        end
-
-        local integrityRatio = state.integrityRatio or 1
-        local primaryPart = boat.PrimaryPart
-        local baseCFrame = targetCFrame
-        local previousStressOffset = state.lastStressOffset or ZERO_VECTOR
-        local jitterAllowance = 0
-
-        if state.shakeIntensity and state.shakeIntensity > 0 then
-                local randomGen = state.shakeRandom or Random.new()
-                state.shakeRandom = randomGen
-
-                local offsetMagnitude = SUB_SHAKE_MAX_OFFSET * state.shakeIntensity
-                local angleMagnitude = SUB_SHAKE_MAX_ANGLE * state.shakeIntensity
-
-                local offset = Vector3.new(
-                        randomGen:NextNumber(-offsetMagnitude, offsetMagnitude),
-                        randomGen:NextNumber(-offsetMagnitude, offsetMagnitude),
-                        randomGen:NextNumber(-offsetMagnitude, offsetMagnitude)
-                )
-
-                local rotX = randomGen:NextNumber(-angleMagnitude, angleMagnitude)
-                local rotY = randomGen:NextNumber(-angleMagnitude, angleMagnitude)
-                local rotZ = randomGen:NextNumber(-angleMagnitude, angleMagnitude)
-
-                local stressOffsetWorld = baseCFrame:VectorToWorldSpace(offset)
-                targetCFrame = baseCFrame * CFrame.new(offset) * CFrame.Angles(rotX, rotY, rotZ)
-
-                local hullRadius = state.hullRadius
-                if not hullRadius or state.hullRadiusPart ~= primaryPart then
-                        hullRadius = primaryPart.Size.Magnitude * 0.5
-                        state.hullRadius = hullRadius
-                        state.hullRadiusPart = primaryPart
-                end
-
-                local offsetDelta = (stressOffsetWorld - previousStressOffset).Magnitude
-                local baselineAllowance = offsetMagnitude * 0.35
-                if hullRadius then
-                        baselineAllowance = baselineAllowance + math.min(hullRadius, 1) * (angleMagnitude * 0.5)
-                end
-
-                jitterAllowance = math.max(offsetDelta, baselineAllowance)
-                state.lastStressOffset = stressOffsetWorld
-                state.lastStressOffsetDelta = offsetDelta
-        end
-
-        if integrityRatio < SUB_LEAK_THRESHOLD then
-                local attachment = state.damageAttachment
-                if not attachment or attachment.Parent ~= primaryPart then
-                        attachment = Instance.new("Attachment")
-                        attachment.Name = "HullLeakAttachment"
-                        attachment.Position = Vector3.new(0, -primaryPart.Size.Y * 0.4, 0)
-                        attachment.Parent = primaryPart
-                        state.damageAttachment = attachment
-                end
-
-                local currentTime = tick()
-                if (currentTime - (state.lastLeakOffsetTime or 0)) > SUB_LEAK_OFFSET_INTERVAL then
-                        state.lastLeakOffsetTime = currentTime
-                        local randomGen = state.shakeRandom or Random.new()
-                        local offset = Vector3.new(
-                                randomGen:NextNumber(-primaryPart.Size.X * 0.45, primaryPart.Size.X * 0.45),
-                                randomGen:NextNumber(-primaryPart.Size.Y * 0.45, primaryPart.Size.Y * 0.2),
-                                randomGen:NextNumber(-primaryPart.Size.Z * 0.45, primaryPart.Size.Z * 0.45)
-                        )
-                        attachment.Position = offset
-                end
-
-                local emitter = state.damageEmitter
-                if not emitter or emitter.Parent ~= attachment then
-                        emitter = Instance.new("ParticleEmitter")
-                        emitter.Name = "HullLeakBubbles"
-                        emitter.Rate = 0
-                        emitter.Speed = NumberRange.new(5, 9)
-                        emitter.Lifetime = NumberRange.new(0.8, 1.4)
-                        emitter.Size = NumberSequence.new({
-                                NumberSequenceKeypoint.new(0, 0.4),
-                                NumberSequenceKeypoint.new(0.5, 0.9),
-                                NumberSequenceKeypoint.new(1, 0.3)
-                        })
-                        emitter.Transparency = NumberSequence.new({
-                                NumberSequenceKeypoint.new(0, 0),
-                                NumberSequenceKeypoint.new(1, 1)
-                        })
-                        emitter.Color = ColorSequence.new(Color3.fromRGB(214, 238, 255))
-                        emitter.Acceleration = Vector3.new(0, 14, 0)
-                        emitter.SpreadAngle = Vector2.new(45, 45)
-                        emitter.Parent = attachment
-                        state.damageEmitter = emitter
-                        state.lastLeakEmissionRate = 0
-                end
-
-                local emissionRate = math.clamp(30 + (1 - integrityRatio) * SUB_LEAK_MAX_RATE, 20, SUB_LEAK_MAX_RATE)
-                if math.abs((state.lastLeakEmissionRate or 0) - emissionRate) > 1 then
-                        state.damageEmitter.Rate = emissionRate
-                        state.lastLeakEmissionRate = emissionRate
-                end
-
-                local shouldEnableEmitter = emissionRate > 0
-                if state.damageEmitter.Enabled ~= shouldEnableEmitter then
-                        state.damageEmitter.Enabled = shouldEnableEmitter
-                end
-        elseif state.damageEmitter then
-                if state.damageEmitter.Rate ~= 0 then
-                        state.damageEmitter.Rate = 0
-                end
-                if state.damageEmitter.Enabled then
-                        state.damageEmitter.Enabled = false
-                end
-                state.lastLeakEmissionRate = 0
-        end
-
-        if integrityRatio < SUB_WARNING_LIGHT_THRESHOLD then
-                local light = state.warningLight
-                if not light or light.Parent ~= primaryPart then
-                        light = Instance.new("PointLight")
-                        light.Name = "HullWarningLight"
-                        light.Color = SUB_WARNING_LIGHT_COLOR
-                        light.Shadows = false
-                        light.Range = SUB_WARNING_LIGHT_BASE_RANGE
-                        light.Brightness = SUB_WARNING_LIGHT_MIN_BRIGHTNESS
-                        light.Enabled = true
-                        light.Parent = primaryPart
-                        state.warningLight = light
-                        state.lastWarningRange = light.Range
-                        state.lastWarningBrightness = light.Brightness
-                end
-
-                local pulse = 0.5 + 0.5 * math.sin((tick() * SUB_WARNING_LIGHT_PULSE_SPEED) + (state.warningPhase or 0))
-                local intensityFactor = (1 - integrityRatio)
-                if not light.Enabled then
-                        light.Enabled = true
-                end
-
-                local targetRange = SUB_WARNING_LIGHT_BASE_RANGE
-                        + intensityFactor * (SUB_WARNING_LIGHT_MAX_RANGE - SUB_WARNING_LIGHT_BASE_RANGE)
-                if math.abs((state.lastWarningRange or 0) - targetRange) > 0.25 then
-                        light.Range = targetRange
-                        state.lastWarningRange = targetRange
-                end
-
-                local targetBrightness = SUB_WARNING_LIGHT_MIN_BRIGHTNESS
-                        + pulse * (SUB_WARNING_LIGHT_MAX_BRIGHTNESS - SUB_WARNING_LIGHT_MIN_BRIGHTNESS) * intensityFactor
-                if math.abs((state.lastWarningBrightness or 0) - targetBrightness) > 0.25 then
-                        light.Brightness = targetBrightness
-                        state.lastWarningBrightness = targetBrightness
-                end
-
-        elseif state.warningLight then
-                if state.warningLight.Enabled then
-                        state.warningLight.Enabled = false
-                end
-        end
-
-        if jitterAllowance == 0 then
-                jitterAllowance = previousStressOffset.Magnitude
-                state.lastStressOffset = ZERO_VECTOR
-                state.lastStressOffsetDelta = jitterAllowance
-        end
-
-        if jitterAllowance < 0.05 then
-                jitterAllowance = 0
-                state.lastStressOffsetDelta = 0
-        end
-
-        state.currentJitterAllowance = jitterAllowance
-
-        return targetCFrame
-end
-
-local function CreateSubmarineImplosionDebris(boat, primaryPart)
-        if not boat or not primaryPart then
-                return
-        end
-
-        local randomGen = Random.new()
-        local created = 0
-
->>>>>>> 98c3345c
         for _, desc in ipairs(boat:GetDescendants()) do
                 if created >= SUB_IMPL_DEBRIS_MAX_COUNT then
                         break
@@ -2217,7 +1698,6 @@
                 -- Accelerating
                 local speedDiff = targetSpeed - currentSpeed
                 local speedChange = math.sign(speedDiff) * accelerationRate * deltaTime
-<<<<<<< HEAD
 
                 if math.abs(speedChange) > math.abs(speedDiff) then
                         currentSpeed = targetSpeed
@@ -2262,52 +1742,6 @@
         BoatSpeeds[player] = currentSpeed
         BoatTurnSpeeds[player] = currentTurnSpeed
 
-=======
-
-                if math.abs(speedChange) > math.abs(speedDiff) then
-                        currentSpeed = targetSpeed
-                else
-                        currentSpeed = currentSpeed + speedChange
-                end
-        else
-                -- Decelerating
-                local speedDiff = targetSpeed - currentSpeed
-                local speedChange = math.sign(speedDiff) * decelerationRate * deltaTime
-
-                if math.abs(speedChange) > math.abs(speedDiff) then
-                        currentSpeed = targetSpeed
-                else
-                        currentSpeed = currentSpeed + speedChange
-                end
-        end
-
-        -- Apply turn acceleration
-        local turnDiff = targetTurnSpeed - currentTurnSpeed
-        local turnChange = math.sign(turnDiff) * turnAccelerationRate * deltaTime
-
-        if math.abs(turnChange) > math.abs(turnDiff) then
-                currentTurnSpeed = targetTurnSpeed
-        else
-                currentTurnSpeed = currentTurnSpeed + turnChange
-        end
-
-        if isSubmarine then
-                local maxSpeed = effectiveMaxSpeed
-                if maxSpeed and maxSpeed > 0 then
-                        currentSpeed = math.clamp(currentSpeed, -maxSpeed, maxSpeed)
-                end
-
-                local maxTurn = baseTurnSpeed
-                if maxTurn ~= 0 then
-                        currentTurnSpeed = math.clamp(currentTurnSpeed, -math.abs(maxTurn), math.abs(maxTurn))
-                end
-        end
-
-        -- Store updated speeds
-        BoatSpeeds[player] = currentSpeed
-        BoatTurnSpeeds[player] = currentTurnSpeed
-
->>>>>>> 98c3345c
         -- CALCULATE MOVEMENT WITH ACTUAL SPEED
 	local currentCFrame = controlPart.CFrame
 	local newCFrame
@@ -2317,7 +1751,6 @@
                 if effectiveMaxSpeed ~= 0 then
                         throttleInput = currentSpeed / effectiveMaxSpeed
                 end
-<<<<<<< HEAD
 
                 local steerInput = 0
                 local turnSpeedValue = baseTurnSpeed ~= 0 and baseTurnSpeed or (config.TurnSpeed or 0)
@@ -2327,17 +1760,6 @@
 
                 local controlMultiplier = isSubmarine and math.max(stressAccelMultiplier, SUB_CONTROL_MIN_MULTIPLIER) or 1
 
-=======
-
-                local steerInput = 0
-                local turnSpeedValue = baseTurnSpeed ~= 0 and baseTurnSpeed or (config.TurnSpeed or 0)
-                if turnSpeedValue ~= 0 then
-                        steerInput = currentTurnSpeed / turnSpeedValue
-                end
-
-                local controlMultiplier = isSubmarine and math.max(stressAccelMultiplier, SUB_CONTROL_MIN_MULTIPLIER) or 1
-
->>>>>>> 98c3345c
                 local adjustedInputs = {
                         throttle = throttleInput,
                         steer = steerInput,
@@ -2345,21 +1767,12 @@
                         pitch = pitch * controlMultiplier,
                         roll = roll * controlMultiplier
                 }
-<<<<<<< HEAD
 
                 local subConfig = {}
                 for k, v in pairs(config) do
                         subConfig[k] = v
                 end
 
-=======
-
-                local subConfig = {}
-                for k, v in pairs(config) do
-                        subConfig[k] = v
-                end
-
->>>>>>> 98c3345c
                 local baseSpeedValue = (subConfig.Speed or subConfig.MaxSpeed or 28)
                 local controlSpeedMultiplier = isSubmarine and stressSpeedMultiplier or 1
                 local controlTurnMultiplier = isSubmarine and math.max(stressAccelMultiplier, SUB_CONTROL_MIN_MULTIPLIER) or 1
